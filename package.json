{
    "name": "llm-qualitative-analysis",
    "version": "0.0.0",
    "description": "Accompanying code for the paper 'Generating and Evaluating Inductive Qualitative Coding Results through Human-AI Collaboration'",
    "author": "John Chen <civitas@u.northwestern.edu>",
    "contributors": [
        "Frank Zhang <fzhang@u.northwestern.edu>"
    ],
    "type": "module",
    "scripts": {
        "clean": "rimraf dist && rimraf out",
        "build:main": "tsc -p tsconfig.json",
        "build:network": "tsc -p src/evaluating/network/tsconfig.json",
        "copy:python": "copyfiles -u 1 \"src/**/*.py\" dist/",
        "build": "pnpm run clean && pnpm run build:main && pnpm run build:network && pnpm run copy:python",
        "build:examples": "pnpm run clean && pnpm run build:network && pnpm run copy:python && tsc -p examples/tsconfig.json && copyfiles -u 1 \"src/**/*.py\" out/src/ && copyfiles -u 1 \"dist/evaluating/network/**/*.*\" out/src/evaluating/network/",
        "build:workspaces": "pnpm run clean && pnpm run build:network && pnpm run copy:python && tsc -p workspaces/tsconfig.json && copyfiles -u 1 \"src/**/*.py\" out/src/ && copyfiles -u 1 \"dist/evaluating/network/**/*.*\" out/src/evaluating/network/",
        "lint": "eslint --cache . && prettier --check --cache .",
        "format": "eslint --fix --cache . && prettier --write --cache .",
        "docs": "typedoc"
    },
    "exports": {
        ".": {
            "types": "./dist/job.d.ts",
            "default": "./dist/job.js"
        },
        "./steps/load-step": {
            "types": "./dist/steps/load-step.d.ts",
            "default": "./dist/steps/load-step.js"
        },
        "./steps/code-step": {
            "types": "./dist/steps/code-step.d.ts",
            "default": "./dist/steps/code-step.js"
        },
        "./steps/consolidate-step": {
            "types": "./dist/steps/consolidate-step.d.ts",
            "default": "./dist/steps/consolidate-step.js"
        },
        "./steps/evaluate-step": {
            "types": "./dist/steps/evaluate-step.d.ts",
            "default": "./dist/steps/evaluate-step.js"
        },
        "./coding/*": {
            "types": "./dist/coding/*.d.ts",
            "default": "./dist/coding/*.js"
        },
        "./consolidating/*": {
            "types": "./dist/coding/*.d.ts",
            "default": "./dist/coding/*.js"
        },
        "./evaluating/*": {
            "types": "./dist/evaluating/*.d.ts",
            "default": "./dist/evaluating/*.js"
        },
        "./utils": {
            "types": "./dist/utils.d.ts",
            "default": "./dist/utils.js"
        }
    },
    "dependencies": {
        "@dqbd/tiktoken": "^1.0.21",
        "@google/generative-ai": "^0.24.1",
<<<<<<< HEAD
        "@inquirer/prompts": "^7.5.3",
        "@langchain/anthropic": "^0.3.17",
        "@langchain/community": "^0.3.40",
        "@langchain/core": "^0.3.44",
        "@langchain/google-genai": "^0.2.3",
        "@langchain/google-vertexai": "^0.2.13",
        "@langchain/groq": "^0.2.2",
        "@langchain/mistralai": "^0.2.0",
        "@langchain/ollama": "^0.2.0",
        "@langchain/openai": "^0.5.5",
=======
        "@inquirer/prompts": "^7.6.0",
        "@langchain/anthropic": "^0.3.24",
        "@langchain/community": "^0.3.48",
        "@langchain/core": "^0.3.62",
        "@langchain/google-genai": "^0.2.14",
        "@langchain/google-vertexai": "^0.2.14",
        "@langchain/groq": "^0.2.3",
        "@langchain/mistralai": "^0.2.1",
        "@langchain/ollama": "^0.2.3",
        "@langchain/openai": "^0.5.18",
>>>>>>> e502c6cb
        "@rakuzen25/async-store": "github:rakuzen25/async-store",
        "async-lock": "^1.4.1",
        "cash-dom": "^8.1.5",
        "chalk": "^5.4.1",
        "common-path-prefix": "^3.0.0",
        "d3": "^7.9.0",
<<<<<<< HEAD
        "dotenv": "^17.0.0",
        "driver.js": "^1.3.5",
=======
        "dotenv": "^16.6.1",
        "driver.js": "^1.3.6",
>>>>>>> e502c6cb
        "exceljs": "^4.4.0",
        "graphology": "^0.26.0",
        "graphology-communities-louvain": "^2.0.2",
        "graphology-library": "^0.8.0",
        "langchain": "^0.3.29",
        "md5": "^2.3.0",
        "open": "^10.1.2",
        "python-shell": "^5.0.0"
    },
    "devDependencies": {
        "@eslint/compat": "^1.3.1",
<<<<<<< HEAD
        "@eslint/js": "^9.30.0",
        "@types/async-lock": "^1.4.2",
        "@types/d3": "^7.4.3",
        "@types/md5": "^2.3.5",
        "@types/node": "^24.0.7",
        "@types/seedrandom": "^3.0.8",
        "@typescript-eslint/parser": "^8.35.1",
        "copyfiles": "^2.4.1",
        "eslint": "^9.30.0",
=======
        "@eslint/js": "^9.30.1",
        "@types/async-lock": "^1.4.2",
        "@types/d3": "^7.4.3",
        "@types/md5": "^2.3.5",
        "@types/node": "^24.0.10",
        "@types/seedrandom": "^3.0.8",
        "@typescript-eslint/parser": "^8.35.1",
        "copyfiles": "^2.4.1",
        "eslint": "^9.30.1",
>>>>>>> e502c6cb
        "eslint-config-prettier": "^10.1.5",
        "eslint-import-resolver-typescript": "^4.4.4",
        "eslint-plugin-import-x": "^4.16.1",
        "eslint-plugin-regexp": "^2.9.0",
        "eslint-plugin-tsdoc": "^0.4.0",
        "prettier": "^3.6.2",
        "rimraf": "^6.0.1",
        "tsx": "^4.20.3",
        "typedoc": "^0.28.7",
        "typedoc-plugin-missing-exports": "^4.0.0",
        "typescript": "^5.8.3",
        "typescript-eslint": "^8.35.1"
    },
    "packageManager": "pnpm@10.12.4+sha512.5ea8b0deed94ed68691c9bad4c955492705c5eeb8a87ef86bc62c74a26b037b08ff9570f108b2e4dbd1dd1a9186fea925e527f141c648e85af45631074680184",
    "pnpm": {
        "onlyBuiltDependencies": [
            "esbuild",
            "protobufjs",
            "unrs-resolver"
        ]
    }
}<|MERGE_RESOLUTION|>--- conflicted
+++ resolved
@@ -60,18 +60,6 @@
     "dependencies": {
         "@dqbd/tiktoken": "^1.0.21",
         "@google/generative-ai": "^0.24.1",
-<<<<<<< HEAD
-        "@inquirer/prompts": "^7.5.3",
-        "@langchain/anthropic": "^0.3.17",
-        "@langchain/community": "^0.3.40",
-        "@langchain/core": "^0.3.44",
-        "@langchain/google-genai": "^0.2.3",
-        "@langchain/google-vertexai": "^0.2.13",
-        "@langchain/groq": "^0.2.2",
-        "@langchain/mistralai": "^0.2.0",
-        "@langchain/ollama": "^0.2.0",
-        "@langchain/openai": "^0.5.5",
-=======
         "@inquirer/prompts": "^7.6.0",
         "@langchain/anthropic": "^0.3.24",
         "@langchain/community": "^0.3.48",
@@ -82,20 +70,14 @@
         "@langchain/mistralai": "^0.2.1",
         "@langchain/ollama": "^0.2.3",
         "@langchain/openai": "^0.5.18",
->>>>>>> e502c6cb
         "@rakuzen25/async-store": "github:rakuzen25/async-store",
         "async-lock": "^1.4.1",
         "cash-dom": "^8.1.5",
         "chalk": "^5.4.1",
         "common-path-prefix": "^3.0.0",
         "d3": "^7.9.0",
-<<<<<<< HEAD
-        "dotenv": "^17.0.0",
-        "driver.js": "^1.3.5",
-=======
         "dotenv": "^16.6.1",
         "driver.js": "^1.3.6",
->>>>>>> e502c6cb
         "exceljs": "^4.4.0",
         "graphology": "^0.26.0",
         "graphology-communities-louvain": "^2.0.2",
@@ -107,17 +89,6 @@
     },
     "devDependencies": {
         "@eslint/compat": "^1.3.1",
-<<<<<<< HEAD
-        "@eslint/js": "^9.30.0",
-        "@types/async-lock": "^1.4.2",
-        "@types/d3": "^7.4.3",
-        "@types/md5": "^2.3.5",
-        "@types/node": "^24.0.7",
-        "@types/seedrandom": "^3.0.8",
-        "@typescript-eslint/parser": "^8.35.1",
-        "copyfiles": "^2.4.1",
-        "eslint": "^9.30.0",
-=======
         "@eslint/js": "^9.30.1",
         "@types/async-lock": "^1.4.2",
         "@types/d3": "^7.4.3",
@@ -127,7 +98,6 @@
         "@typescript-eslint/parser": "^8.35.1",
         "copyfiles": "^2.4.1",
         "eslint": "^9.30.1",
->>>>>>> e502c6cb
         "eslint-config-prettier": "^10.1.5",
         "eslint-import-resolver-typescript": "^4.4.4",
         "eslint-plugin-import-x": "^4.16.1",
@@ -141,7 +111,7 @@
         "typescript": "^5.8.3",
         "typescript-eslint": "^8.35.1"
     },
-    "packageManager": "pnpm@10.12.4+sha512.5ea8b0deed94ed68691c9bad4c955492705c5eeb8a87ef86bc62c74a26b037b08ff9570f108b2e4dbd1dd1a9186fea925e527f141c648e85af45631074680184",
+    "packageManager": "pnpm@10.13.1+sha512.37ebf1a5c7a30d5fabe0c5df44ee8da4c965ca0c5af3dbab28c3a1681b70a256218d05c81c9c0dcf767ef6b8551eb5b960042b9ed4300c59242336377e01cfad",
     "pnpm": {
         "onlyBuiltDependencies": [
             "esbuild",
