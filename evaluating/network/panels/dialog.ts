--- conflicted
+++ resolved
@@ -1,521 +1,460 @@
-import type { Cash } from "cash-dom";
-import d3 from "d3";
-
-import type { Code, DataChunk, DataItem } from "../../../utils/schema.js";
-import type { CodeSection } from "../sections/code.js";
-import { FindOriginalCodes, GetChunks } from "../utils/dataset.js";
-import { EvaluatePerCluster } from "../utils/evaluate.js";
-import { OwnerFilter } from "../utils/filters.js";
-import { FilterItemByUser } from "../utils/graph.js";
-import { Shuffle } from "../utils/math.js";
-import { RenderExamples, RenderItem } from "../utils/render.js";
-import { GetCodebookColor } from "../utils/utils.js";
-import type { Visualizer } from "../visualizer.js";
-
-import { Panel } from "./panel.js";
-
-/** Dialog: The dialog for the visualizer. */
-export class Dialog extends Panel {
-    /** Constructor: Constructing the dialog. */
-    public constructor(Container: Cash, Visualizer: Visualizer) {
-        super(Container, Visualizer);
-        Container.children("div.close").on("click", () => {
-            this.Hide();
-        });
-    }
-    /** ShowPanel: Show a panel in the dialog. */
-    private ShowPanel(Panel: Cash) {
-        // Add a back button
-        $('<a class="back" href="javascript:void(0)">⮜</a>')
-            .on("click", () => {
-                window.history.back();
-            })
-            .prependTo(Panel.children("h3"));
-        // Show the panel
-        const Content = this.Container.children("div.content");
-        Content.get(0)!.scrollTop = 0;
-        Content.children().remove();
-        Content.append(Panel);
-        this.Show();
-    }
-    /** ShowCode: Show a dialog for a code. */
-    public ShowCode(Owner: number, Original: Code, ...Codes: Code[]) {
-        this.Visualizer.PushState(`code-${encodeURIComponent(Original.Label)}-${Owner}`, () => {
-            this.ShowCode(Owner, Original, ...Codes);
-        });
-        // Check if it's the baseline
-        const IsBaseline = Owner === 0;
-        if (Codes.length === 0) {
-            Codes.push(Original);
-        }
-        // Build the panel
-        const Panel = $('<div class="panel"></div>');
-        for (const Code of Codes) {
-            if (Panel.children().length > 0) {
-                $("<hr>").appendTo(Panel);
-            }
-            this.InfoPanel.BuildPanelForCode(Panel, Code, true);
-        }
-        Panel.children("h3").append(
-            $(
-                `<span style="color: ${GetCodebookColor(Owner, this.Dataset.Codebooks.length)}">${this.Dataset.Names[Owner]}</span>`,
-            ),
-        );
-        // Add a back button if it's not the baseline
-        if (!IsBaseline) {
-            const Source = $(
-                '<p>Consolidated into: <a href="javascript:void(0)" class="back">←</a></p>',
-            );
-            Source.children("a")
-                .text(Original.Label)
-                .on("click", () => {
-                    this.ShowCode(0, Original);
-                });
-            Panel.children("h3").after(Source);
-        }
-        // Show the dialog
-        this.ShowPanel(Panel);
-    }
-    /** ShowUser: Show a dialog for a user. */
-    public ShowUser(ID: string, Owners: number[] = [], ScrollTo?: string) {
-        this.Visualizer.PushState(`speaker-${ID}`, () => {
-            this.ShowUser(ID, Owners, ScrollTo);
-        });
-        // Build the panel
-        const Panel = $('<div class="panel"></div>');
-        // Add the title
-        Panel.append(
-            $(`<h3>User ${this.Visualizer.Dataset.UserIDToNicknames?.get(ID) ?? ID}</h3>`),
-        );
-        Panel.append($("<hr/>"));
-        const Codes = this.GetGraph<Code>().Nodes;
-        // Show the items
-        const List = $('<ol class="quote"></ol>').appendTo(Panel);
-        const Items = FilterItemByUser(this.Visualizer.Dataset.Source, [ID]);
-        let TargetElement: Cash | undefined;
-        Items.forEach((Item) => {
-            // Show the item
-            const Current = RenderItem(this.Visualizer, Item, Owners).appendTo(List);
-            if (Item.ID === ScrollTo) {
-                TargetElement = Current;
-                Current.addClass("highlighted");
-            }
-            // Show related codes
-            Current.append(RenderExamples(Codes, this.Visualizer, Item, Owners));
-        });
-        // Show the dialog
-        this.ShowPanel(Panel);
-        // Scroll to the target element
-        if (TargetElement) {
-            const Offset = TargetElement.offset()!.top;
-            this.Container.children("div.content")
-                .get(0)
-                ?.scrollTo(0, Offset - 60);
-        }
-    }
-    /** ShowChunk: Show a dialog for a chunk. */
-    public ShowChunk(
-        Name: string,
-        Chunk: DataChunk<DataItem>,
-        Owners: number[] = [],
-        ScrollTo?: string,
-    ) {
-        this.Visualizer.PushState(`chunk-${Name}`, () => {
-            this.ShowChunk(Name, Chunk, Owners, ScrollTo);
-        });
-        // Build the panel
-        const Panel = $('<div class="panel"></div>');
-        // Add the title
-        Panel.append($(`<h3>Chunk ${Name} (${Chunk.AllItems?.length} Items)</h3>`));
-        Panel.append($("<hr/>"));
-        const Codes = this.GetGraph<Code>().Nodes;
-        // Show the items
-        const List = $('<ol class="quote"></ol>').appendTo(Panel);
-        const Items = Chunk.AllItems ?? [];
-        let Orthodox = Items[0].Chunk === Name;
-        if (Orthodox) {
-            $('<li class="split">Items inside the chunk:</li>').prependTo(List);
-        }
-        let TargetElement: Cash | undefined;
-        Items.forEach((Item) => {
-            // Show divisors when needed
-            if ((Item.Chunk === Name) !== Orthodox) {
-                $("<hr>").appendTo(List);
-                if (!Orthodox) {
-                    $('<li class="split">Items before the chunk:</li>').prependTo(List);
-                    $('<li class="split">Items inside the chunk:</li>').appendTo(List);
-                } else {
-                    $('<li class="split">Items after the chunk:</li>').appendTo(List);
-                }
-                Orthodox = !Orthodox;
-            }
-            // Show the item
-            const Current = RenderItem(this.Visualizer, Item, Owners).appendTo(List);
-            if (Item.ID === ScrollTo) {
-                TargetElement = Current;
-                Current.addClass("highlighted");
-            }
-            // Show related codes
-            Current.append(RenderExamples(Codes, this.Visualizer, Item, Owners));
-        });
-        // Show the dialog
-        this.ShowPanel(Panel);
-        // Scroll to the target element
-        if (TargetElement) {
-            const Offset = TargetElement.offset()!.top;
-            this.Container.children("div.content")
-                .get(0)
-                ?.scrollTo(0, Offset - 60);
-        }
-    }
-    /** ShowChunkOf: Show a dialog for a chunk based on the content ID. */
-    public ShowChunkOf(ID: string) {
-        const Chunks = GetChunks(this.Dataset.Source.Data);
-<<<<<<< HEAD
-        const Chunk = Chunks.find((Chunk) => Chunk.AllItems?.find((Item) => Item.ID === ID && (!Item.Chunk || Item.Chunk === Chunk.ID)));
-=======
-        const Chunk = Chunks.find((Chunk) =>
-            Chunk.AllItems?.find(
-                (Item) => Item.ID == ID && (!Item.Chunk || Item.Chunk == Chunk.ID),
-            ),
-        );
->>>>>>> 6dbf872b
-        if (Chunk) {
-            this.ShowChunk(Chunk.ID, Chunk, undefined, ID);
-        }
-    }
-    /** CompareCoverageByClusters: Compare the coverage by clusters. */
-    public CompareCoverageByClusters() {
-        this.Visualizer.PushState("compare-coverage-by-clusters", () => {
-            this.CompareCoverageByClusters();
-        });
-        // Build the panel
-        const Panel = $('<div class="panel"></div>');
-        // Add the title
-        const Title = $("<h3>Potential Bias of Codebooks (By Clusters)</h3>").appendTo(Panel);
-        Panel.append($("<hr/>"));
-        // Evaluate the coverage
-        const Graph = this.GetGraph<Code>();
-        const Results = EvaluatePerCluster(this.Dataset, Graph, this.Parameters);
-        const Colors = d3.scaleSequential().interpolator(d3.interpolateRdYlGn).domain([-1, 1]);
-        // Build the table
-        this.BuildTable(
-            Results,
-            (Row, { Component, Coverages, Differences }, Index) => {
-                Row.append(
-                    $(
-                        `<td class="actionable"><h4>${Index + 1}. ${Component.Representative!.Data.Label}</h4><p class="tips">${
-                            Component.Nodes.length
-                        } codes</p></td>`,
-                    ).on("click", () => {
-                        (this.SidePanel.ShowPanel("Codes") as CodeSection).ShowComponent(Component);
-                    }),
-                );
-                Coverages.forEach((Coverage, I) => {
-                    const Difference = Differences[I];
-                    const Color = Colors(Math.min(1, Difference));
-                    const Cell = $('<td class="metric-cell actionable"></td>')
-                        .text(d3.format("+.1%")(Difference))
-                        .css("background", Color)
-                        .css("color", d3.lab(Color).l > 70 ? "black" : "white")
-                        .on("click", () => {
-                            this.Visualizer.SetFilter(false, new OwnerFilter(), I + 1, false);
-                            (this.SidePanel.ShowPanel("Codes") as CodeSection).ShowComponent(Component);
-                        })
-                        .append($("<p></p>").text(d3.format(".1%")(Coverage)));
-                    Row.append(Cell);
-                });
-            },
-            ["Cluster", ...this.Dataset.Names.slice(1)],
-        ).appendTo(Panel);
-        // Copy to clipboard
-        Title.append(
-<<<<<<< HEAD
-            $('<span><a href="javascript:void(0)" class="copy">Copy to Clipboard</a></span>').on("click", () => {
-                const Table = [`ID\tCluster (Representative Code)\tCodes\t${this.Dataset.Names.slice(1).join("\t")}`];
-                Results.forEach(({ Component, Differences }, Index) => {
-                    Table.push(
-                        `${Index + 1}.\t${Component.Representative!.Data.Label}\t${Component.Nodes.length}\t${Differences.map((Difference) =>
-                            d3.format(".1%")(Difference).replace("−", "-"),
-                        ).join("\t")}`,
-                    );
-                });
-                void navigator.clipboard.writeText(Table.join("\n"));
-            }),
-=======
-            $('<span><a href="javascript:void(0)" class="copy">Copy to Clipboard</a></span>').on(
-                "click",
-                () => {
-                    const Table = [
-                        `ID\tCluster (Representative Code)\tCodes\t${this.Dataset.Names.slice(1).join("\t")}`,
-                    ];
-                    Results.forEach(({ Component, Coverages, Differences }, Index) => {
-                        Table.push(
-                            `${Index + 1}.\t${Component.Representative!.Data.Label}\t${Component.Nodes.length}\t${Differences.map(
-                                (Difference) => d3.format(".1%")(Difference).replace("−", "-"),
-                            ).join("\t")}`,
-                        );
-                    });
-                    navigator.clipboard.writeText(Table.join("\n"));
-                },
-            ),
->>>>>>> 6dbf872b
-        );
-        // Show the dialog
-        this.ShowPanel(Panel);
-    }
-    /** VerifiedOwnerships: Human-verified ownership information. */
-    private VerifiedOwnerships = new Map<string, Map<number, number>>();
-    /** ValidateCoverageByCodes: Validate the coverage by individual codes. */
-    public ValidateCoverageByCodes(ScrollTo?: string) {
-        this.Visualizer.PushState("validate-coverage-by-codes", () => {
-            this.ValidateCoverageByCodes(ScrollTo);
-        });
-        // Build the panel
-        const Panel = $('<div class="panel"></div>');
-        let TargetElement: Cash | undefined;
-        // Add the title
-        const Title = $("<h3>Ownership of Codes</h3>").appendTo(Panel);
-        Panel.append($("<hr/>"));
-        // Get the codebooks
-        const Indexes =
-<<<<<<< HEAD
-            this.Visualizer.GetFilter<unknown, number>("Owner")?.Parameters ??
-            this.Visualizer.Dataset.Weights!.map((Weight, Index) => (Weight > 0 ? Index : -1)).filter((Index) => Index >= 0);
-=======
-            this.Visualizer.GetFilter("Owner")?.Parameters ??
-            this.Visualizer.Dataset.Weights!.map((Weight, Index) =>
-                Weight > 0 ? Index : -1,
-            ).filter((Index) => Index >= 0);
->>>>>>> 6dbf872b
-        const Names = Indexes.map((Index) => this.Dataset.Names[Index]);
-        // Get the codes
-        const Graph = this.GetGraph<Code>();
-        const Distances = this.Visualizer.Dataset.Distances;
-        const Codes = [...Graph.Nodes];
-        Shuffle(Codes, 131072);
-        Codes.forEach((Node) => {
-            if (!this.VerifiedOwnerships.has(Node.ID)) {
-                const Default = new Map<number, number>();
-                for (let Index = 0; Index < this.Visualizer.Dataset.Codebooks.length; Index++) {
-                    Default.set(
-                        Index,
-                        Node.Owners.has(Index) ? 2 : Node.NearOwners.has(Index) ? 1 : 0,
-                    );
-                }
-                this.VerifiedOwnerships.set(Node.ID, Default);
-            }
-        });
-        // Build the table
-        this.BuildTable(
-            Codes,
-            (Row, Node, Index) => {
-                if (Node.Data.Label === ScrollTo) {
-                    TargetElement = Row;
-                }
-                // Show the label
-                Row.append(
-                    $(`<td class="actionable"><h4>${Index + 1}. ${Node.Data.Label}</h4></td>`).on(
-                        "click",
-                        () => {
-                            this.Visualizer.PushState("validate-coverage-by-codes", () => {
-                                this.ValidateCoverageByCodes(Node.Data.Label);
-                            });
-                            this.ShowCode(0, Node.Data);
-                        },
-                    ),
-                );
-                // Show the description
-                const Description = $(
-                    '<tr class="description"><td></td><td colspan="100"><p></p></td></tr>',
-                );
-                Description.find("p").text(`${Node.Data.Definitions?.join(", ")}`);
-                Row.after(Description);
-                // Show the ownerships
-                for (const Codebook of Indexes) {
-                    ((Index) => {
-                        const Codebook = this.Dataset.Codebooks[Index];
-                        const Cell = $('<td class="codes"></td>').appendTo(Row);
-                        // Select
-                        const Select = $(`<select>
-                            <option value="0">Not related</option>
-                            <option value="1">Related</option>
-                            <option value="2">Very related</option>
-                        </select>`).appendTo(Cell);
-                        Select.on("change", () => {
-                            this.VerifiedOwnerships.get(Node.ID)!.set(
-                                Index,
-                                parseInt(Select.val() as string),
-                            );
-                        }).val(this.VerifiedOwnerships.get(Node.ID)!.get(Index)!.toString());
-                        // Find the related codes
-                        let Related: Code[] = [];
-                        if (Node.Owners.has(Index)) {
-                            Related = [Node.Data];
-                        } else {
-                            // Find the closest owned code
-                            const Owned = Codes.filter((Code) => Code.Owners.has(Index));
-                            // Same logic as the links: if there are "similar" codes, use them all; otherwise, show the closest one
-<<<<<<< HEAD
-                            let Nearest = Owned.filter((Code) => Distances[Node.Index][Code.Index] <= Graph.MinimumDistance);
-                            if (Nearest.length === 0) {
-                                Nearest = Owned.filter((Code) => Distances[Node.Index][Code.Index] <= Graph.MaximumDistance).sort(
-                                    (A, B) => Distances[A.Index][Node.Index] - Distances[B.Index][Node.Index],
-=======
-                            let Nearest = Owned.filter(
-                                (Code) =>
-                                    Distances[Node.Index][Code.Index] <= Graph.MinimumDistance,
-                            );
-                            if (Nearest.length == 0) {
-                                Nearest = Owned.filter(
-                                    (Code) =>
-                                        Distances[Node.Index][Code.Index] <= Graph.MaximumDistance,
-                                ).sort(
-                                    (A, B) =>
-                                        Distances[A.Index][Node.Index] -
-                                        Distances[B.Index][Node.Index],
->>>>>>> 6dbf872b
-                                );
-                                if (Nearest.length > 1) {
-                                    Nearest = [Nearest[0]];
-                                }
-                            }
-                            Related = Nearest.map((Code) => Code.Data);
-                        }
-                        // Show the related codes
-                        for (const Original of Related) {
-                            for (const Code of FindOriginalCodes(Codebook, Original, Index)) {
-                                ((Original, Code) => {
-                                    const Link = $('<a href="javascript:void(0)"></a>')
-                                        .text(Code.Label)
-                                        .appendTo(Cell);
-                                    Link.on("click", () => {
-                                        this.Visualizer.PushState(
-                                            "validate-coverage-by-codes",
-                                            () => {
-                                                this.ValidateCoverageByCodes(Node.Data.Label);
-                                            },
-                                        );
-                                        this.ShowCode(Index, Original, Code);
-                                    });
-                                })(Original, Code);
-                            }
-                        }
-                    })(Codebook);
-                }
-            },
-            ["Label", ...Names],
-        )
-            .addClass("code-table")
-            .appendTo(Panel);
-        // Copy to clipboard
-        Title.append(
-<<<<<<< HEAD
-            $('<span><a href="javascript:void(0)" class="copy">Save to Clipboard</a></span>').on("click", () => {
-                const Table = [`Label\t${Names.join("\t")}`];
-                Codes.forEach((Node) => {
-                    const Owners = this.VerifiedOwnerships.get(Node.ID)!;
-                    Table.push(`${Node.Data.Label}\t${Indexes.map((Index) => Owners.get(Index)).join("\t")}`);
-                });
-                void navigator.clipboard.writeText(Table.join("\n"));
-            }),
-        );
-        // Load from clipboard
-        Title.append(
-            $('<span><a href="javascript:void(0)" class="copy">Load from Clipboard</a></span>').on("click", () => {
-                if (!confirm("Are you sure you want to load ownerships from the clipboard?")) {
-                    return;
-                }
-                void navigator.clipboard.readText().then((Text) => {
-                    const Table = Text.split("\n").map((Line) => {
-                        if (Line.endsWith("\r")) {
-                            Line = Line.slice(0, -1);
-                        }
-                        return Line.split("\t");
-                    });
-                    const Header = Table[0];
-                    const Indexes = Header.slice(1).map((Name) => this.Dataset.Names.indexOf(Name));
-                    Table.slice(1).forEach(([Label, ...Owners]) => {
-                        const Node = Codes.find((Node) => Node.Data.Label === Label);
-                        if (!Node) {
-                            return;
-                        }
-                        Owners.forEach((Owner, Index) => this.VerifiedOwnerships.get(Node.ID)!.set(Indexes[Index], parseInt(Owner)));
-=======
-            $('<span><a href="javascript:void(0)" class="copy">Save to Clipboard</a></span>').on(
-                "click",
-                () => {
-                    const Table = [`Label\t${Names.join("\t")}`];
-                    Codes.forEach((Node) => {
-                        const Owners = this.VerifiedOwnerships.get(Node.ID)!;
-                        Table.push(
-                            `${Node.Data.Label}\t${Indexes.map((Index) => Owners.get(Index)).join("\t")}`,
-                        );
-                    });
-                    navigator.clipboard.writeText(Table.join("\n"));
-                },
-            ),
-        );
-        // Load from clipboard
-        Title.append(
-            $('<span><a href="javascript:void(0)" class="copy">Load from Clipboard</a></span>').on(
-                "click",
-                () => {
-                    if (!confirm("Are you sure you want to load ownerships from the clipboard?")) {
-                        return;
-                    }
-                    navigator.clipboard.readText().then((Text) => {
-                        const Table = Text.split("\n").map((Line) => {
-                            if (Line.endsWith("\r")) {
-                                Line = Line.slice(0, -1);
-                            }
-                            return Line.split("\t");
-                        });
-                        const Header = Table[0];
-                        const Indexes = Header.slice(1).map((Name) =>
-                            this.Dataset.Names.indexOf(Name),
-                        );
-                        Table.slice(1).forEach(([Label, ...Owners]) => {
-                            const Node = Codes.find((Node) => Node.Data.Label == Label);
-                            if (!Node) {
-                                return;
-                            }
-                            Owners.forEach((Owner, Index) =>
-                                this.VerifiedOwnerships.get(Node.ID)!.set(
-                                    Indexes[Index],
-                                    parseInt(Owner),
-                                ),
-                            );
-                        });
-                        this.ValidateCoverageByCodes();
->>>>>>> 6dbf872b
-                    });
-                },
-            ),
-        );
-        // Clear the values
-        Title.append(
-            $('<span><a href="javascript:void(0)" class="copy">Clear All</a></span>').on(
-                "click",
-                () => {
-                    if (!confirm("Are you sure you want to clear all ownerships?")) {
-                        return;
-                    }
-                    this.VerifiedOwnerships.forEach((Owners) => {
-                        Indexes.forEach((Index) => Owners.set(Index, 0));
-                    });
-                    this.ValidateCoverageByCodes();
-                },
-            ),
-        );
-        // Show the dialog
-        this.ShowPanel(Panel);
-        // Scroll to the target element
-        if (TargetElement) {
-            const Offset = TargetElement.offset()!.top;
-            this.Container.children("div.content")
-                .get(0)
-                ?.scrollTo(0, Offset - 60);
-        }
-    }
-}
+import type { Cash } from "cash-dom";
+import d3 from "d3";
+
+import type { Code, DataChunk, DataItem } from "../../../utils/schema.js";
+import type { CodeSection } from "../sections/code.js";
+import { FindOriginalCodes, GetChunks } from "../utils/dataset.js";
+import { EvaluatePerCluster } from "../utils/evaluate.js";
+import { OwnerFilter } from "../utils/filters.js";
+import { FilterItemByUser } from "../utils/graph.js";
+import { Shuffle } from "../utils/math.js";
+import { RenderExamples, RenderItem } from "../utils/render.js";
+import { GetCodebookColor } from "../utils/utils.js";
+import type { Visualizer } from "../visualizer.js";
+
+import { Panel } from "./panel.js";
+
+/** Dialog: The dialog for the visualizer. */
+export class Dialog extends Panel {
+    /** Constructor: Constructing the dialog. */
+    public constructor(Container: Cash, Visualizer: Visualizer) {
+        super(Container, Visualizer);
+        Container.children("div.close").on("click", () => {
+            this.Hide();
+        });
+    }
+    /** ShowPanel: Show a panel in the dialog. */
+    private ShowPanel(Panel: Cash) {
+        // Add a back button
+        $('<a class="back" href="javascript:void(0)">⮜</a>')
+            .on("click", () => {
+                window.history.back();
+            })
+            .prependTo(Panel.children("h3"));
+        // Show the panel
+        const Content = this.Container.children("div.content");
+        Content.get(0)!.scrollTop = 0;
+        Content.children().remove();
+        Content.append(Panel);
+        this.Show();
+    }
+    /** ShowCode: Show a dialog for a code. */
+    public ShowCode(Owner: number, Original: Code, ...Codes: Code[]) {
+        this.Visualizer.PushState(`code-${encodeURIComponent(Original.Label)}-${Owner}`, () => {
+            this.ShowCode(Owner, Original, ...Codes);
+        });
+        // Check if it's the baseline
+        const IsBaseline = Owner === 0;
+        if (Codes.length === 0) {
+            Codes.push(Original);
+        }
+        // Build the panel
+        const Panel = $('<div class="panel"></div>');
+        for (const Code of Codes) {
+            if (Panel.children().length > 0) {
+                $("<hr>").appendTo(Panel);
+            }
+            this.InfoPanel.BuildPanelForCode(Panel, Code, true);
+        }
+        Panel.children("h3").append(
+            $(
+                `<span style="color: ${GetCodebookColor(Owner, this.Dataset.Codebooks.length)}">${this.Dataset.Names[Owner]}</span>`,
+            ),
+        );
+        // Add a back button if it's not the baseline
+        if (!IsBaseline) {
+            const Source = $(
+                '<p>Consolidated into: <a href="javascript:void(0)" class="back">←</a></p>',
+            );
+            Source.children("a")
+                .text(Original.Label)
+                .on("click", () => {
+                    this.ShowCode(0, Original);
+                });
+            Panel.children("h3").after(Source);
+        }
+        // Show the dialog
+        this.ShowPanel(Panel);
+    }
+    /** ShowUser: Show a dialog for a user. */
+    public ShowUser(ID: string, Owners: number[] = [], ScrollTo?: string) {
+        this.Visualizer.PushState(`speaker-${ID}`, () => {
+            this.ShowUser(ID, Owners, ScrollTo);
+        });
+        // Build the panel
+        const Panel = $('<div class="panel"></div>');
+        // Add the title
+        Panel.append(
+            $(`<h3>User ${this.Visualizer.Dataset.UserIDToNicknames?.get(ID) ?? ID}</h3>`),
+        );
+        Panel.append($("<hr/>"));
+        const Codes = this.GetGraph<Code>().Nodes;
+        // Show the items
+        const List = $('<ol class="quote"></ol>').appendTo(Panel);
+        const Items = FilterItemByUser(this.Visualizer.Dataset.Source, [ID]);
+        let TargetElement: Cash | undefined;
+        Items.forEach((Item) => {
+            // Show the item
+            const Current = RenderItem(this.Visualizer, Item, Owners).appendTo(List);
+            if (Item.ID === ScrollTo) {
+                TargetElement = Current;
+                Current.addClass("highlighted");
+            }
+            // Show related codes
+            Current.append(RenderExamples(Codes, this.Visualizer, Item, Owners));
+        });
+        // Show the dialog
+        this.ShowPanel(Panel);
+        // Scroll to the target element
+        if (TargetElement) {
+            const Offset = TargetElement.offset()!.top;
+            this.Container.children("div.content")
+                .get(0)
+                ?.scrollTo(0, Offset - 60);
+        }
+    }
+    /** ShowChunk: Show a dialog for a chunk. */
+    public ShowChunk(
+        Name: string,
+        Chunk: DataChunk<DataItem>,
+        Owners: number[] = [],
+        ScrollTo?: string,
+    ) {
+        this.Visualizer.PushState(`chunk-${Name}`, () => {
+            this.ShowChunk(Name, Chunk, Owners, ScrollTo);
+        });
+        // Build the panel
+        const Panel = $('<div class="panel"></div>');
+        // Add the title
+        Panel.append($(`<h3>Chunk ${Name} (${Chunk.AllItems?.length} Items)</h3>`));
+        Panel.append($("<hr/>"));
+        const Codes = this.GetGraph<Code>().Nodes;
+        // Show the items
+        const List = $('<ol class="quote"></ol>').appendTo(Panel);
+        const Items = Chunk.AllItems ?? [];
+        let Orthodox = Items[0].Chunk === Name;
+        if (Orthodox) {
+            $('<li class="split">Items inside the chunk:</li>').prependTo(List);
+        }
+        let TargetElement: Cash | undefined;
+        Items.forEach((Item) => {
+            // Show divisors when needed
+            if ((Item.Chunk === Name) !== Orthodox) {
+                $("<hr>").appendTo(List);
+                if (!Orthodox) {
+                    $('<li class="split">Items before the chunk:</li>').prependTo(List);
+                    $('<li class="split">Items inside the chunk:</li>').appendTo(List);
+                } else {
+                    $('<li class="split">Items after the chunk:</li>').appendTo(List);
+                }
+                Orthodox = !Orthodox;
+            }
+            // Show the item
+            const Current = RenderItem(this.Visualizer, Item, Owners).appendTo(List);
+            if (Item.ID === ScrollTo) {
+                TargetElement = Current;
+                Current.addClass("highlighted");
+            }
+            // Show related codes
+            Current.append(RenderExamples(Codes, this.Visualizer, Item, Owners));
+        });
+        // Show the dialog
+        this.ShowPanel(Panel);
+        // Scroll to the target element
+        if (TargetElement) {
+            const Offset = TargetElement.offset()!.top;
+            this.Container.children("div.content")
+                .get(0)
+                ?.scrollTo(0, Offset - 60);
+        }
+    }
+    /** ShowChunkOf: Show a dialog for a chunk based on the content ID. */
+    public ShowChunkOf(ID: string) {
+        const Chunks = GetChunks(this.Dataset.Source.Data);
+        const Chunk = Chunks.find((Chunk) =>
+            Chunk.AllItems?.find(
+                (Item) => Item.ID === ID && (!Item.Chunk || Item.Chunk === Chunk.ID),
+            ),
+        );
+        if (Chunk) {
+            this.ShowChunk(Chunk.ID, Chunk, undefined, ID);
+        }
+    }
+    /** CompareCoverageByClusters: Compare the coverage by clusters. */
+    public CompareCoverageByClusters() {
+        this.Visualizer.PushState("compare-coverage-by-clusters", () => {
+            this.CompareCoverageByClusters();
+        });
+        // Build the panel
+        const Panel = $('<div class="panel"></div>');
+        // Add the title
+        const Title = $("<h3>Potential Bias of Codebooks (By Clusters)</h3>").appendTo(Panel);
+        Panel.append($("<hr/>"));
+        // Evaluate the coverage
+        const Graph = this.GetGraph<Code>();
+        const Results = EvaluatePerCluster(this.Dataset, Graph, this.Parameters);
+        const Colors = d3.scaleSequential().interpolator(d3.interpolateRdYlGn).domain([-1, 1]);
+        // Build the table
+        this.BuildTable(
+            Results,
+            (Row, { Component, Coverages, Differences }, Index) => {
+                Row.append(
+                    $(
+                        `<td class="actionable"><h4>${Index + 1}. ${Component.Representative!.Data.Label}</h4><p class="tips">${
+                            Component.Nodes.length
+                        } codes</p></td>`,
+                    ).on("click", () => {
+                        (this.SidePanel.ShowPanel("Codes") as CodeSection).ShowComponent(Component);
+                    }),
+                );
+                Coverages.forEach((Coverage, I) => {
+                    const Difference = Differences[I];
+                    const Color = Colors(Math.min(1, Difference));
+                    const Cell = $('<td class="metric-cell actionable"></td>')
+                        .text(d3.format("+.1%")(Difference))
+                        .css("background", Color)
+                        .css("color", d3.lab(Color).l > 70 ? "black" : "white")
+                        .on("click", () => {
+                            this.Visualizer.SetFilter(false, new OwnerFilter(), I + 1, false);
+                            (this.SidePanel.ShowPanel("Codes") as CodeSection).ShowComponent(
+                                Component,
+                            );
+                        })
+                        .append($("<p></p>").text(d3.format(".1%")(Coverage)));
+                    Row.append(Cell);
+                });
+            },
+            ["Cluster", ...this.Dataset.Names.slice(1)],
+        ).appendTo(Panel);
+        // Copy to clipboard
+        Title.append(
+            $('<span><a href="javascript:void(0)" class="copy">Copy to Clipboard</a></span>').on(
+                "click",
+                () => {
+                    const Table = [
+                        `ID\tCluster (Representative Code)\tCodes\t${this.Dataset.Names.slice(1).join("\t")}`,
+                    ];
+                    Results.forEach(({ Component, Differences }, Index) => {
+                        Table.push(
+                            `${Index + 1}.\t${Component.Representative!.Data.Label}\t${Component.Nodes.length}\t${Differences.map(
+                                (Difference) => d3.format(".1%")(Difference).replace("−", "-"),
+                            ).join("\t")}`,
+                        );
+                    });
+                    void navigator.clipboard.writeText(Table.join("\n"));
+                },
+            ),
+        );
+        // Show the dialog
+        this.ShowPanel(Panel);
+    }
+    /** VerifiedOwnerships: Human-verified ownership information. */
+    private VerifiedOwnerships = new Map<string, Map<number, number>>();
+    /** ValidateCoverageByCodes: Validate the coverage by individual codes. */
+    public ValidateCoverageByCodes(ScrollTo?: string) {
+        this.Visualizer.PushState("validate-coverage-by-codes", () => {
+            this.ValidateCoverageByCodes(ScrollTo);
+        });
+        // Build the panel
+        const Panel = $('<div class="panel"></div>');
+        let TargetElement: Cash | undefined;
+        // Add the title
+        const Title = $("<h3>Ownership of Codes</h3>").appendTo(Panel);
+        Panel.append($("<hr/>"));
+        // Get the codebooks
+        const Indexes =
+            this.Visualizer.GetFilter<unknown, number>("Owner")?.Parameters ??
+            this.Visualizer.Dataset.Weights!.map((Weight, Index) =>
+                Weight > 0 ? Index : -1,
+            ).filter((Index) => Index >= 0);
+        const Names = Indexes.map((Index) => this.Dataset.Names[Index]);
+        // Get the codes
+        const Graph = this.GetGraph<Code>();
+        const Distances = this.Visualizer.Dataset.Distances;
+        const Codes = [...Graph.Nodes];
+        Shuffle(Codes, 131072);
+        Codes.forEach((Node) => {
+            if (!this.VerifiedOwnerships.has(Node.ID)) {
+                const Default = new Map<number, number>();
+                for (let Index = 0; Index < this.Visualizer.Dataset.Codebooks.length; Index++) {
+                    Default.set(
+                        Index,
+                        Node.Owners.has(Index) ? 2 : Node.NearOwners.has(Index) ? 1 : 0,
+                    );
+                }
+                this.VerifiedOwnerships.set(Node.ID, Default);
+            }
+        });
+        // Build the table
+        this.BuildTable(
+            Codes,
+            (Row, Node, Index) => {
+                if (Node.Data.Label === ScrollTo) {
+                    TargetElement = Row;
+                }
+                // Show the label
+                Row.append(
+                    $(`<td class="actionable"><h4>${Index + 1}. ${Node.Data.Label}</h4></td>`).on(
+                        "click",
+                        () => {
+                            this.Visualizer.PushState("validate-coverage-by-codes", () => {
+                                this.ValidateCoverageByCodes(Node.Data.Label);
+                            });
+                            this.ShowCode(0, Node.Data);
+                        },
+                    ),
+                );
+                // Show the description
+                const Description = $(
+                    '<tr class="description"><td></td><td colspan="100"><p></p></td></tr>',
+                );
+                Description.find("p").text(`${Node.Data.Definitions?.join(", ")}`);
+                Row.after(Description);
+                // Show the ownerships
+                for (const Codebook of Indexes) {
+                    ((Index) => {
+                        const Codebook = this.Dataset.Codebooks[Index];
+                        const Cell = $('<td class="codes"></td>').appendTo(Row);
+                        // Select
+                        const Select = $(`<select>
+                            <option value="0">Not related</option>
+                            <option value="1">Related</option>
+                            <option value="2">Very related</option>
+                        </select>`).appendTo(Cell);
+                        Select.on("change", () => {
+                            this.VerifiedOwnerships.get(Node.ID)!.set(
+                                Index,
+                                parseInt(Select.val() as string),
+                            );
+                        }).val(this.VerifiedOwnerships.get(Node.ID)!.get(Index)!.toString());
+                        // Find the related codes
+                        let Related: Code[] = [];
+                        if (Node.Owners.has(Index)) {
+                            Related = [Node.Data];
+                        } else {
+                            // Find the closest owned code
+                            const Owned = Codes.filter((Code) => Code.Owners.has(Index));
+                            // Same logic as the links: if there are "similar" codes, use them all; otherwise, show the closest one
+                            let Nearest = Owned.filter(
+                                (Code) =>
+                                    Distances[Node.Index][Code.Index] <= Graph.MinimumDistance,
+                            );
+                            if (Nearest.length === 0) {
+                                Nearest = Owned.filter(
+                                    (Code) =>
+                                        Distances[Node.Index][Code.Index] <= Graph.MaximumDistance,
+                                ).sort(
+                                    (A, B) =>
+                                        Distances[A.Index][Node.Index] -
+                                        Distances[B.Index][Node.Index],
+                                );
+                                if (Nearest.length > 1) {
+                                    Nearest = [Nearest[0]];
+                                }
+                            }
+                            Related = Nearest.map((Code) => Code.Data);
+                        }
+                        // Show the related codes
+                        for (const Original of Related) {
+                            for (const Code of FindOriginalCodes(Codebook, Original, Index)) {
+                                ((Original, Code) => {
+                                    const Link = $('<a href="javascript:void(0)"></a>')
+                                        .text(Code.Label)
+                                        .appendTo(Cell);
+                                    Link.on("click", () => {
+                                        this.Visualizer.PushState(
+                                            "validate-coverage-by-codes",
+                                            () => {
+                                                this.ValidateCoverageByCodes(Node.Data.Label);
+                                            },
+                                        );
+                                        this.ShowCode(Index, Original, Code);
+                                    });
+                                })(Original, Code);
+                            }
+                        }
+                    })(Codebook);
+                }
+            },
+            ["Label", ...Names],
+        )
+            .addClass("code-table")
+            .appendTo(Panel);
+        // Copy to clipboard
+        Title.append(
+            $('<span><a href="javascript:void(0)" class="copy">Save to Clipboard</a></span>').on(
+                "click",
+                () => {
+                    const Table = [`Label\t${Names.join("\t")}`];
+                    Codes.forEach((Node) => {
+                        const Owners = this.VerifiedOwnerships.get(Node.ID)!;
+                        Table.push(
+                            `${Node.Data.Label}\t${Indexes.map((Index) => Owners.get(Index)).join("\t")}`,
+                        );
+                    });
+                    void navigator.clipboard.writeText(Table.join("\n"));
+                },
+            ),
+        );
+        // Load from clipboard
+        Title.append(
+            $('<span><a href="javascript:void(0)" class="copy">Load from Clipboard</a></span>').on(
+                "click",
+                () => {
+                    if (!confirm("Are you sure you want to load ownerships from the clipboard?")) {
+                        return;
+                    }
+                    void navigator.clipboard.readText().then((Text) => {
+                        const Table = Text.split("\n").map((Line) => {
+                            if (Line.endsWith("\r")) {
+                                Line = Line.slice(0, -1);
+                            }
+                            return Line.split("\t");
+                        });
+                        const Header = Table[0];
+                        const Indexes = Header.slice(1).map((Name) =>
+                            this.Dataset.Names.indexOf(Name),
+                        );
+                        Table.slice(1).forEach(([Label, ...Owners]) => {
+                            const Node = Codes.find((Node) => Node.Data.Label === Label);
+                            if (!Node) {
+                                return;
+                            }
+                            Owners.forEach((Owner, Index) =>
+                                this.VerifiedOwnerships.get(Node.ID)!.set(
+                                    Indexes[Index],
+                                    parseInt(Owner),
+                                ),
+                            );
+                        });
+                        this.ValidateCoverageByCodes();
+                    });
+                },
+            ),
+        );
+        // Clear the values
+        Title.append(
+            $('<span><a href="javascript:void(0)" class="copy">Clear All</a></span>').on(
+                "click",
+                () => {
+                    if (!confirm("Are you sure you want to clear all ownerships?")) {
+                        return;
+                    }
+                    this.VerifiedOwnerships.forEach((Owners) => {
+                        Indexes.forEach((Index) => Owners.set(Index, 0));
+                    });
+                    this.ValidateCoverageByCodes();
+                },
+            ),
+        );
+        // Show the dialog
+        this.ShowPanel(Panel);
+        // Scroll to the target element
+        if (TargetElement) {
+            const Offset = TargetElement.offset()!.top;
+            this.Container.children("div.content")
+                .get(0)
+                ?.scrollTo(0, Offset - 60);
+        }
+    }
+}