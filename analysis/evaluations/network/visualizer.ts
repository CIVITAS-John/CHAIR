--- conflicted
+++ resolved
@@ -134,10 +134,9 @@
     /** FilterByOwner: Filter the nodes by their owners. */
     public FilterByOwner<T>(Incumbent: boolean, Owner: number, Colorize: string = "") {
         var Filter = (Node: Node<T>) => FilterNodeByOwner(Node, Owner, this.Parameters.UseNearOwners || Colorize != "");
+        Colorize = Colorize.toLowerCase();
         // Set the colorizer
-        var Name = `owner-${Owner}-${Colorize}`;
         var Colorizer: Colorizer<T> | undefined;
-        Colorize = Colorize.toLowerCase();
         switch (Colorize) {
             case "coverage":
             case "density":
@@ -334,17 +333,10 @@
                     .text((Node) => Node.Data.Label)
                     .attr("fill", "#e0e0e0")
                     .attr("fill-opacity", 0.7)
-<<<<<<< HEAD
                     .attr("font-size", 1), (Update) => Update)
                     .attr("x", (Node) => Node.x! + GetSize(Node) + 0.25)
                     .attr("y", (Node) => Node.y! + 0.27)
                     .classed("hidden", (Node) => Node.Hidden ?? false);
-=======
-                    .attr("font-size", 1.2), (Update) => Update)
-                .attr("x", (Node) => Node.x! + GetSize(Node) + 0.25)
-                .attr("y", (Node) => Node.y! + 0.27)
-                .attr("class", (Node) => Node.Hidden ? "hidden" : "");
->>>>>>> f47fe63b
         }
         // Render links
         var DistanceLerp = d3.scaleSequential().clamp(true)
