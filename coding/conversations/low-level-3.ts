import { CodingNotes, ResearchQuestion } from "../../constants.js";
import { MaxItems } from "../../utils/llms.js";
import type { CodedThread, Conversation, Message } from "../../utils/schema.js";

import { BuildMessagePrompt } from "./conversations.js";
import { LowLevelAnalyzerBase } from "./low-level.js";

/** LowLevelAnalyzer3: Conduct the first-round low-level coding of the conversations. */
// Change from LowLevelAnalyzer2: We try to give some more background on the data and directions. Also, improved the prompt for the planning stage.
// Authored by John Chen.
export default class LowLevelAnalyzer3 extends LowLevelAnalyzerBase {
    /** Name: The name of the analyzer. */
    public Name = "low-level-3";
    /** BaseTemperature: The base temperature for the LLM. */
    public BaseTemperature = 0.5;
    /** GetChunkSize: Get the chunk size and cursor movement for the LLM. */
    // We will fetch at least 10 messages for each batch to keep the context.
    // We will further fetch 3 messages from the previous batch to make codes consistent.
<<<<<<< HEAD
    public GetChunkSize(Recommended: number, _Remaining: number, _Iteration: number, Tries: number): [number, number, number] {
=======
    public GetChunkSize(
        Recommended: number,
        Remaining: number,
        Iteration: number,
        Tries: number,
    ): [number, number, number] {
>>>>>>> 6dbf872b
        // For weaker models, we will reduce the chunk size (32 => 24 => 16 => 8)
        if (Recommended === MaxItems) {
            return [Recommended - Tries * 8, 3, 0];
        }
        return [Recommended - Tries * 2, Math.max(8 - Recommended - Tries, 3), 0];
    }
    /** BuildPrompts: Build the prompts for the LLM. */
<<<<<<< HEAD
    public BuildPrompts(Analysis: CodedThread, _Target: Conversation, Messages: Message[], _ChunkStart: number): Promise<[string, string]> {
        return Promise.resolve([
=======
    public async BuildPrompts(
        Analysis: CodedThread,
        Target: Conversation,
        Messages: Message[],
        ChunkStart: number,
    ): Promise<[string, string]> {
        return [
>>>>>>> 6dbf872b
            `
You are an expert in thematic analysis with grounded theory, working on open coding.
Your goal is to identify multiple low-level tags for each message.
When writing tags, balance between specifics and generalizability across messages.
${ResearchQuestion}
${CodingNotes}

Always follow the output format:
---
Thoughts: {A paragraph of plans and guiding questions about analyzing the conversation from multiple theoretical angles}
Tags for each message (${Messages.length} in total):
1. tag 1; tag 2; tag 3...
...
${Messages.length}. tag 4; tag 5; tag 6...
Summary: {A somehow detailed summary of the conversation, including previous ones}
Notes: {Notes and hypotheses about the conversation until now}`.trim(),
<<<<<<< HEAD
            Messages.map((Message, Index) => `${Index + 1}. ${BuildMessagePrompt(Message, Analysis.Items[Message.ID])}`).join("\n"),
        ]);
=======
            Messages.map(
                (Message, Index) =>
                    `${Index + 1}. ${BuildMessagePrompt(Message, Analysis.Items[Message.ID])}`,
            ).join("\n"),
        ];
>>>>>>> 6dbf872b
    }
}
<|MERGE_RESOLUTION|>--- conflicted
+++ resolved
@@ -1,75 +1,61 @@
-import { CodingNotes, ResearchQuestion } from "../../constants.js";
-import { MaxItems } from "../../utils/llms.js";
-import type { CodedThread, Conversation, Message } from "../../utils/schema.js";
-
-import { BuildMessagePrompt } from "./conversations.js";
-import { LowLevelAnalyzerBase } from "./low-level.js";
-
-/** LowLevelAnalyzer3: Conduct the first-round low-level coding of the conversations. */
-// Change from LowLevelAnalyzer2: We try to give some more background on the data and directions. Also, improved the prompt for the planning stage.
-// Authored by John Chen.
-export default class LowLevelAnalyzer3 extends LowLevelAnalyzerBase {
-    /** Name: The name of the analyzer. */
-    public Name = "low-level-3";
-    /** BaseTemperature: The base temperature for the LLM. */
-    public BaseTemperature = 0.5;
-    /** GetChunkSize: Get the chunk size and cursor movement for the LLM. */
-    // We will fetch at least 10 messages for each batch to keep the context.
-    // We will further fetch 3 messages from the previous batch to make codes consistent.
-<<<<<<< HEAD
-    public GetChunkSize(Recommended: number, _Remaining: number, _Iteration: number, Tries: number): [number, number, number] {
-=======
-    public GetChunkSize(
-        Recommended: number,
-        Remaining: number,
-        Iteration: number,
-        Tries: number,
-    ): [number, number, number] {
->>>>>>> 6dbf872b
-        // For weaker models, we will reduce the chunk size (32 => 24 => 16 => 8)
-        if (Recommended === MaxItems) {
-            return [Recommended - Tries * 8, 3, 0];
-        }
-        return [Recommended - Tries * 2, Math.max(8 - Recommended - Tries, 3), 0];
-    }
-    /** BuildPrompts: Build the prompts for the LLM. */
-<<<<<<< HEAD
-    public BuildPrompts(Analysis: CodedThread, _Target: Conversation, Messages: Message[], _ChunkStart: number): Promise<[string, string]> {
-        return Promise.resolve([
-=======
-    public async BuildPrompts(
-        Analysis: CodedThread,
-        Target: Conversation,
-        Messages: Message[],
-        ChunkStart: number,
-    ): Promise<[string, string]> {
-        return [
->>>>>>> 6dbf872b
-            `
-You are an expert in thematic analysis with grounded theory, working on open coding.
-Your goal is to identify multiple low-level tags for each message.
-When writing tags, balance between specifics and generalizability across messages.
-${ResearchQuestion}
-${CodingNotes}
-
-Always follow the output format:
----
-Thoughts: {A paragraph of plans and guiding questions about analyzing the conversation from multiple theoretical angles}
-Tags for each message (${Messages.length} in total):
-1. tag 1; tag 2; tag 3...
-...
-${Messages.length}. tag 4; tag 5; tag 6...
-Summary: {A somehow detailed summary of the conversation, including previous ones}
-Notes: {Notes and hypotheses about the conversation until now}`.trim(),
-<<<<<<< HEAD
-            Messages.map((Message, Index) => `${Index + 1}. ${BuildMessagePrompt(Message, Analysis.Items[Message.ID])}`).join("\n"),
-        ]);
-=======
-            Messages.map(
-                (Message, Index) =>
-                    `${Index + 1}. ${BuildMessagePrompt(Message, Analysis.Items[Message.ID])}`,
-            ).join("\n"),
-        ];
->>>>>>> 6dbf872b
-    }
-}
+import { CodingNotes, ResearchQuestion } from "../../constants.js";
+import { MaxItems } from "../../utils/llms.js";
+import type { CodedThread, Conversation, Message } from "../../utils/schema.js";
+
+import { BuildMessagePrompt } from "./conversations.js";
+import { LowLevelAnalyzerBase } from "./low-level.js";
+
+/** LowLevelAnalyzer3: Conduct the first-round low-level coding of the conversations. */
+// Change from LowLevelAnalyzer2: We try to give some more background on the data and directions. Also, improved the prompt for the planning stage.
+// Authored by John Chen.
+export default class LowLevelAnalyzer3 extends LowLevelAnalyzerBase {
+    /** Name: The name of the analyzer. */
+    public Name = "low-level-3";
+    /** BaseTemperature: The base temperature for the LLM. */
+    public BaseTemperature = 0.5;
+    /** GetChunkSize: Get the chunk size and cursor movement for the LLM. */
+    // We will fetch at least 10 messages for each batch to keep the context.
+    // We will further fetch 3 messages from the previous batch to make codes consistent.
+    public GetChunkSize(
+        Recommended: number,
+        _Remaining: number,
+        _Iteration: number,
+        Tries: number,
+    ): [number, number, number] {
+        // For weaker models, we will reduce the chunk size (32 => 24 => 16 => 8)
+        if (Recommended === MaxItems) {
+            return [Recommended - Tries * 8, 3, 0];
+        }
+        return [Recommended - Tries * 2, Math.max(8 - Recommended - Tries, 3), 0];
+    }
+    /** BuildPrompts: Build the prompts for the LLM. */
+    public BuildPrompts(
+        Analysis: CodedThread,
+        _Target: Conversation,
+        Messages: Message[],
+        _ChunkStart: number,
+    ): Promise<[string, string]> {
+        return Promise.resolve([
+            `
+You are an expert in thematic analysis with grounded theory, working on open coding.
+Your goal is to identify multiple low-level tags for each message.
+When writing tags, balance between specifics and generalizability across messages.
+${ResearchQuestion}
+${CodingNotes}
+
+Always follow the output format:
+---
+Thoughts: {A paragraph of plans and guiding questions about analyzing the conversation from multiple theoretical angles}
+Tags for each message (${Messages.length} in total):
+1. tag 1; tag 2; tag 3...
+...
+${Messages.length}. tag 4; tag 5; tag 6...
+Summary: {A somehow detailed summary of the conversation, including previous ones}
+Notes: {Notes and hypotheses about the conversation until now}`.trim(),
+            Messages.map(
+                (Message, Index) =>
+                    `${Index + 1}. ${BuildMessagePrompt(Message, Analysis.Items[Message.ID])}`,
+            ).join("\n"),
+        ]);
+    }
+}