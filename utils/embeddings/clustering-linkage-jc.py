--- conflicted
+++ resolved
@@ -1,182 +1,178 @@
-import json
-import sys
-
-import numpy as np
-from embedding import Dimensions, Items, cpus, embeddings, labels
-
-# Linkage-based Clustering - John Chen's heuristic
-# A penalty is applied to the relative size (e.g. numbers of examples or codes) of the clusters
-
-# Get the arguments
-Metrics = sys.argv[3] if len(sys.argv) > 3 else "euclidean"
-Linkage = sys.argv[4] if len(sys.argv) > 4 else "ward"
-MaxDistance = float(sys.argv[5]) if len(sys.argv) > 5 else 0.65
-MinDistance = float(sys.argv[6]) if len(sys.argv) > 6 else 0.4
-TargetDimensions = int(sys.argv[7]) if len(sys.argv) > 7 else Dimensions
-Plotting = bool(sys.argv[8]) if len(sys.argv) > 8 else False
-Penalty = MaxDistance - MinDistance
-print(
-    "Linkage:",
-    Linkage,
-    ", MaxDistance:",
-    MaxDistance,
-    ", MinDistance:",
-    MinDistance,
-    ", Metrics:",
-    Metrics,
-    ", Target Dimensions:",
-    TargetDimensions,
-)
-
-# Separate the examples from labels
-sources = [json.loads(label) for label in labels]
-labels = [source["Label"] for source in sources]
-examples = [set(source["Examples"]) for source in sources]
-
-# Use UMap to reduce the dimensions
-from umap import UMAP
-
-if TargetDimensions < Dimensions:
-    umap = UMAP(n_components=TargetDimensions)
-    embeddings = umap.fit_transform(embeddings)
-    from sklearn.preprocessing import normalize
-
-    embeddings = normalize(embeddings, norm="l2")
-    print("Embeddings reduced:", embeddings.shape)
-
-# Calculate distances
-from sklearn.metrics.pairwise import pairwise_distances
-
-distances = pairwise_distances(embeddings, embeddings, metric=Metrics, n_jobs=cpus)
-
-# Consdense distances
-from scipy.spatial.distance import squareform
-
-condensed_distances = squareform(distances)
-
-# For average sizes, we only consider those with more than 1
-sizes_for_calc = [len(examples[i]) for i in range(Items) if len(examples[i]) > 1]
-avg_size = np.mean(sizes_for_calc)
-max_size = avg_size * 3
-penalty_coff = max_size - avg_size
-print("Average size:", avg_size, ", Max penalty size:", max_size)
-
-
-# Calculate the unique differences of examples after merged
-def count_merged(code1, code2):
-    return len(examples[code1] - examples[code2]) / len(
-        examples[code1] | examples[code2]
-    )
-
-
-# Calculate the penalty on the distance based on number of differences
-for i in range(Items):
-    for j in range(Items):
-        if distances[i][j] > MinDistance:
-            penalty = count_merged(i, j)
-            penalty = penalty * penalty
-            distances[i][j] += penalty * Penalty
-
-# Calculate the linkage
-from scipy.cluster.hierarchy import linkage, to_tree
-
-linkages = linkage(condensed_distances, method=Linkage)
-root = to_tree(linkages)
-
-# Pre-traverse the tree for bottom-up depth (leaf = size of the leaf, root = total_size)
-tree_examples = {}
-
-
-def pre_traverse(node):
-    if node.is_leaf():
-        return examples[node.id]
-    tree_examples[node.id] = pre_traverse(node.get_left()) | pre_traverse(
-        node.get_right()
-    )
-    return tree_examples[node.id]
-
-
-total_size = len(pre_traverse(root))
-
-# Default cluster: -1, 100%
-cluster_index = 0
-clusters = np.full(Items, -1)
-probs = np.full(Items, 1.0)
-colors = {}
-
-
-# Traverse the tree
-def traverse(node, depth, cluster=-1, prob=1, color="#cccccc"):
-    global cluster_index
-    colors[node.id] = color
-    # If it is a leaf, assign the cluster
-    if node.is_leaf():
-        clusters[node.id] = cluster
-        probs[node.id] = prob
-        return 1
-    # If it is not a leaf, check if it is a cluster
-    # Apply the maximum penalty when the new size is 3 * std_size larger than the average
-    penalty = min(1, max(0, (len(tree_examples[node.id]) - avg_size) / penalty_coff))
-    penalty = penalty * penalty
-    criteria = max(MaxDistance - penalty * Penalty, MinDistance)
-    # print("Node:", node.id, ", Size:", len(tree_examples[node.id]), ", % Penalty:", penalty, ", Distance:", node.dist, ", Criteria:", criteria)
-    # Verbose: show the cluster
-    left_id = node.get_left().id
-    # leftlabel = labels[left_id] if left_id < Items else "cluster-" + str(left_id)
-    right_id = node.get_right().id
-    # rightlabel = labels[right_id] if right_id < Items else "cluster-" + str(right_id)
-    if cluster == -1 and node.dist <= criteria:
-        cluster = cluster_index
-        cluster_index += 1
-        color = "#000000"
-        prob = max(1 - node.dist, 0)
-    colors[node.id] = color
-    # Traverse the children
-    return traverse(node.get_left(), depth + 1, cluster, prob, color) + traverse(
-        node.get_right(), depth + 1, cluster, prob, color
-    )
-
-
-nodes = traverse(root, 0)
-
-# Plot the distribution of distances with log scale
-<<<<<<< HEAD
-if False:    
-=======
-if True:
->>>>>>> d2a2affa
-    import matplotlib.pyplot as plt
-
-    fig, ax = plt.subplots()
-    # Filter out distances > 0.8
-    distances = distances[distances < 0.7]
-    ax.hist(distances.flatten(), bins=70, log=True)
-    ax.set_xlabel("Distance")
-    ax.set_ylabel("Log Frequency")
-    ax.set_title("Distribution of Distances")
-    wm = plt.get_current_fig_manager()
-    wm.window.state("zoomed")
-    plt.show()
-
-# Plot the dendrogram
-if Plotting:
-    import matplotlib.pyplot as plt
-    from scipy.cluster.hierarchy import dendrogram
-
-    fig = plt.figure()
-    ax = fig.add_subplot(1, 1, 1)
-    dendrogram(
-        linkages,
-        labels=labels,
-        ax=ax,
-        orientation="right",
-        link_color_func=lambda k: colors[k],
-    )
-    ax.tick_params(axis="x", which="major", labelsize=10)
-    ax.tick_params(axis="y", which="major", labelsize=10)
-    wm = plt.get_current_fig_manager()
-    wm.window.state("zoomed")
-    plt.show()
-
-# Send the results
-print(json.dumps([clusters.tolist(), probs.tolist()]))
+import json
+import sys
+
+import numpy as np
+from embedding import Dimensions, Items, cpus, embeddings, labels
+
+# Linkage-based Clustering - John Chen's heuristic
+# A penalty is applied to the relative size (e.g. numbers of examples or codes) of the clusters
+
+# Get the arguments
+Metrics = sys.argv[3] if len(sys.argv) > 3 else "euclidean"
+Linkage = sys.argv[4] if len(sys.argv) > 4 else "ward"
+MaxDistance = float(sys.argv[5]) if len(sys.argv) > 5 else 0.65
+MinDistance = float(sys.argv[6]) if len(sys.argv) > 6 else 0.4
+TargetDimensions = int(sys.argv[7]) if len(sys.argv) > 7 else Dimensions
+Plotting = bool(sys.argv[8]) if len(sys.argv) > 8 else False
+Penalty = MaxDistance - MinDistance
+print(
+    "Linkage:",
+    Linkage,
+    ", MaxDistance:",
+    MaxDistance,
+    ", MinDistance:",
+    MinDistance,
+    ", Metrics:",
+    Metrics,
+    ", Target Dimensions:",
+    TargetDimensions,
+)
+
+# Separate the examples from labels
+sources = [json.loads(label) for label in labels]
+labels = [source["Label"] for source in sources]
+examples = [set(source["Examples"]) for source in sources]
+
+# Use UMap to reduce the dimensions
+from umap import UMAP
+
+if TargetDimensions < Dimensions:
+    umap = UMAP(n_components=TargetDimensions)
+    embeddings = umap.fit_transform(embeddings)
+    from sklearn.preprocessing import normalize
+
+    embeddings = normalize(embeddings, norm="l2")
+    print("Embeddings reduced:", embeddings.shape)
+
+# Calculate distances
+from sklearn.metrics.pairwise import pairwise_distances
+
+distances = pairwise_distances(embeddings, embeddings, metric=Metrics, n_jobs=cpus)
+
+# Consdense distances
+from scipy.spatial.distance import squareform
+
+condensed_distances = squareform(distances)
+
+# For average sizes, we only consider those with more than 1
+sizes_for_calc = [len(examples[i]) for i in range(Items) if len(examples[i]) > 1]
+avg_size = np.mean(sizes_for_calc)
+max_size = avg_size * 3
+penalty_coff = max_size - avg_size
+print("Average size:", avg_size, ", Max penalty size:", max_size)
+
+
+# Calculate the unique differences of examples after merged
+def count_merged(code1, code2):
+    return len(examples[code1] - examples[code2]) / len(
+        examples[code1] | examples[code2]
+    )
+
+
+# Calculate the penalty on the distance based on number of differences
+for i in range(Items):
+    for j in range(Items):
+        if distances[i][j] > MinDistance:
+            penalty = count_merged(i, j)
+            penalty = penalty * penalty
+            distances[i][j] += penalty * Penalty
+
+# Calculate the linkage
+from scipy.cluster.hierarchy import linkage, to_tree
+
+linkages = linkage(condensed_distances, method=Linkage)
+root = to_tree(linkages)
+
+# Pre-traverse the tree for bottom-up depth (leaf = size of the leaf, root = total_size)
+tree_examples = {}
+
+
+def pre_traverse(node):
+    if node.is_leaf():
+        return examples[node.id]
+    tree_examples[node.id] = pre_traverse(node.get_left()) | pre_traverse(
+        node.get_right()
+    )
+    return tree_examples[node.id]
+
+
+total_size = len(pre_traverse(root))
+
+# Default cluster: -1, 100%
+cluster_index = 0
+clusters = np.full(Items, -1)
+probs = np.full(Items, 1.0)
+colors = {}
+
+
+# Traverse the tree
+def traverse(node, depth, cluster=-1, prob=1, color="#cccccc"):
+    global cluster_index
+    colors[node.id] = color
+    # If it is a leaf, assign the cluster
+    if node.is_leaf():
+        clusters[node.id] = cluster
+        probs[node.id] = prob
+        return 1
+    # If it is not a leaf, check if it is a cluster
+    # Apply the maximum penalty when the new size is 3 * std_size larger than the average
+    penalty = min(1, max(0, (len(tree_examples[node.id]) - avg_size) / penalty_coff))
+    penalty = penalty * penalty
+    criteria = max(MaxDistance - penalty * Penalty, MinDistance)
+    # print("Node:", node.id, ", Size:", len(tree_examples[node.id]), ", % Penalty:", penalty, ", Distance:", node.dist, ", Criteria:", criteria)
+    # Verbose: show the cluster
+    left_id = node.get_left().id
+    # leftlabel = labels[left_id] if left_id < Items else "cluster-" + str(left_id)
+    right_id = node.get_right().id
+    # rightlabel = labels[right_id] if right_id < Items else "cluster-" + str(right_id)
+    if cluster == -1 and node.dist <= criteria:
+        cluster = cluster_index
+        cluster_index += 1
+        color = "#000000"
+        prob = max(1 - node.dist, 0)
+    colors[node.id] = color
+    # Traverse the children
+    return traverse(node.get_left(), depth + 1, cluster, prob, color) + traverse(
+        node.get_right(), depth + 1, cluster, prob, color
+    )
+
+
+nodes = traverse(root, 0)
+
+# Plot the distribution of distances with log scale
+if False:    
+    import matplotlib.pyplot as plt
+
+    fig, ax = plt.subplots()
+    # Filter out distances > 0.8
+    distances = distances[distances < 0.7]
+    ax.hist(distances.flatten(), bins=70, log=True)
+    ax.set_xlabel("Distance")
+    ax.set_ylabel("Log Frequency")
+    ax.set_title("Distribution of Distances")
+    wm = plt.get_current_fig_manager()
+    wm.window.state("zoomed")
+    plt.show()
+
+# Plot the dendrogram
+if Plotting:
+    import matplotlib.pyplot as plt
+    from scipy.cluster.hierarchy import dendrogram
+
+    fig = plt.figure()
+    ax = fig.add_subplot(1, 1, 1)
+    dendrogram(
+        linkages,
+        labels=labels,
+        ax=ax,
+        orientation="right",
+        link_color_func=lambda k: colors[k],
+    )
+    ax.tick_params(axis="x", which="major", labelsize=10)
+    ax.tick_params(axis="y", which="major", labelsize=10)
+    wm = plt.get_current_fig_manager()
+    wm.window.state("zoomed")
+    plt.show()
+
+# Send the results
+print(json.dumps([clusters.tolist(), probs.tolist()]))