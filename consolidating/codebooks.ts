--- conflicted
+++ resolved
@@ -1,474 +1,427 @@
-import * as File from "fs";
-
-import { HumanMessage, SystemMessage } from "@langchain/core/messages";
-import chalk from "chalk";
-
-import { LoopThroughChunks } from "../analyzer.js";
-import type { ClusterItem } from "../utils/embeddings.js";
-import { ExportChunksForCoding } from "../utils/export.js";
-import { EnsureFolder, LLMName, RequestLLMWithCache } from "../utils/llms.js";
-import { GetMessagesPath, LoadAnalyses, LoadChunksForAnalysis } from "../utils/loader.js";
-import type { Code, Codebook, CodedThreads, DataChunk, DataItem } from "../utils/schema.js";
-
-import type { CodebookConsolidator } from "./consolidator.js";
-
-/** MergeCodebook: Simply merge the codebooks without further consolidating. */
-export function MergeCodebook(Analyses: CodedThreads) {
-    Analyses.Codebook = {};
-    for (const Analysis of Object.values(Analyses.Threads)) {
-        for (const [Code, Value] of Object.entries(Analysis.Codes)) {
-<<<<<<< HEAD
-            const Current = Analyses.Codebook[Code] ?? { Label: Value.Label, Examples: [], Definitions: [], Categories: [] };
-            if (Value.Examples?.length) {
-                Current.Examples = [...new Set([...Current.Examples!, ...Value.Examples])];
-            }
-            if (Value.Definitions?.length) {
-                Current.Definitions = [...new Set([...Current.Definitions!, ...Value.Definitions])];
-=======
-            const Current = Analyses.Codebook[Code] ?? {
-                Label: Value.Label,
-                Examples: [],
-                Definitions: [],
-                Categories: [],
-            };
-            if (Value.Examples?.length ?? 0 > 0) {
-                Current.Examples = [...new Set([...Current.Examples!, ...Value.Examples!])];
-            }
-            if (Value.Definitions?.length ?? 0 > 0) {
-                Current.Definitions = [
-                    ...new Set([...Current.Definitions!, ...Value.Definitions!]),
-                ];
->>>>>>> 6dbf872b
-            }
-            if (Value.Categories?.length) {
-                Current.Categories = [...new Set([...Current.Categories!, ...Value.Categories])];
-            }
-            Analyses.Codebook[Code] = Current;
-        }
-    }
-}
-
-/** MergeCodebooks: Merge multiple codebooks simply by labels of codes. */
-export function MergeCodebooks(Codebooks: Codebook[], WithReference = false) {
-    const Codes = new Map<string, Code>();
-    const Alternatives = new Map<string, string>();
-    for (const Codebook of Codebooks) {
-        for (const Code of Object.values(Codebook)) {
-            Code.Owners = [];
-        }
-    }
-    // Then, we combine the codes from each codebook and record the ownership
-    // We use the reference code as the baseline if multiple codes are found
-    // Here, the reference codebook's first definition will be used (will need to change)
-    for (const [Index, Codebook] of Codebooks.entries()) {
-        for (const [Label, Code] of Object.entries(Codebook)) {
-            // We don't accept anything without an example.
-            if ((Code.Examples?.length ?? 0) === 0) {
-                continue;
-            }
-            let NewLabel = Label;
-            if (WithReference) {
-                // Merge the alternatives
-<<<<<<< HEAD
-                if (Index === 0) {
-                    Code.Alternatives?.forEach((Alternative) => Alternatives.set(Alternative, Label));
-=======
-                if (Index == 0) {
-                    Code.Alternatives?.forEach((Alternative) =>
-                        Alternatives.set(Alternative, Label),
-                    );
->>>>>>> 6dbf872b
-                } else {
-                    if (Alternatives.has(Label)) {
-                        NewLabel = Alternatives.get(Label)!;
-                    }
-                }
-                // Merge the code
-                if (!Codes.has(NewLabel)) {
-                    // Here we want to create a clean copy
-                    const NewInstance: Code = {
-                        Label: NewLabel,
-                        Examples: Code.Examples,
-                        Definitions: Code.Definitions,
-                        Categories: Code.Categories,
-                    };
-                    // We only care about the reference codebook's alternatives
-                    if (Index === 0) {
-                        NewInstance.Alternatives = Code.Alternatives;
-                    }
-                    NewInstance.Owners = [Index];
-                    Codes.set(NewLabel, NewInstance);
-                } else {
-                    const Instance = Codes.get(NewLabel)!;
-                    if (!Instance.Owners!.includes(Index)) {
-                        Instance.Owners!.push(Index);
-                    }
-                }
-            } else {
-                // Merge the code
-                if (!Codes.has(NewLabel)) {
-                    Codes.set(NewLabel, Code);
-                } else {
-                    MergeCodes(Codes.get(NewLabel)!, Code);
-                }
-            }
-        }
-    }
-    return Object.fromEntries(Codes);
-}
-
-/** ConsolidateChunks: Load, consolidate, and export codebooks. */
-export async function ConsolidateChunks<T extends DataItem>(
-    Consolidator: CodebookConsolidator<DataChunk<T>>,
-    Group: string,
-    ConversationName: string,
-    Analyzer: string,
-    AnalyzerLLM: string,
-    FakeRequest = false,
-) {
-    const ExportFolder = GetMessagesPath(Group, `${Analyzer}-${Consolidator.Name}`);
-    EnsureFolder(ExportFolder);
-    // Load the conversations and analyses
-    const Conversations = LoadChunksForAnalysis(Group, ConversationName);
-<<<<<<< HEAD
-    const Analyses = await LoadAnalyses(GetMessagesPath(Group, `${Analyzer}/${ConversationName.replace(".json", `-${AnalyzerLLM}`)}`));
-    const ResultName = AnalyzerLLM === LLMName ? AnalyzerLLM : `${AnalyzerLLM}-${LLMName}`;
-=======
-    const Analyses = await LoadAnalyses(
-        GetMessagesPath(
-            Group,
-            `${Analyzer}/${ConversationName.replace(".json", `-${AnalyzerLLM}`)}`,
-        ),
-    );
-    const ResultName = AnalyzerLLM == LLMName ? AnalyzerLLM : `${AnalyzerLLM}-${LLMName}`;
->>>>>>> 6dbf872b
-    // Consolidate the codebook
-    await ConsolidateCodebook(
-        Consolidator,
-        [...Object.values(Conversations)],
-        Analyses,
-        async (Iteration) => {
-<<<<<<< HEAD
-            const Values = Object.values(Analyses.Codebook!).filter((Code) => Code.Label !== "[Merged]");
-=======
-            const Values = Object.values(Analyses.Codebook!).filter(
-                (Code) => Code.Label != "[Merged]",
-            );
->>>>>>> 6dbf872b
-            Analyses.Codebook = {};
-            for (const Code of Values) {
-                Analyses.Codebook[Code.Label] = Code;
-            }
-            const Book = ExportChunksForCoding(Object.values(Conversations), Analyses);
-            await Book.xlsx.writeFile(
-                `${ExportFolder}/${ConversationName.replace(".json", `-${ResultName}-${Iteration}`)}.xlsx`,
-            );
-        },
-        FakeRequest,
-    );
-    // Write the result into a JSON file
-    File.writeFileSync(
-        `${ExportFolder}/${ConversationName.replace(".json", `-${ResultName}`)}.json`,
-        JSON.stringify(Analyses, null, 4),
-    );
-    // Write the result into an Excel file
-    const Book = ExportChunksForCoding(Object.values(Conversations), Analyses);
-    await Book.xlsx.writeFile(
-        `${ExportFolder}/${ConversationName.replace(".json", `-${ResultName}`)}.xlsx`,
-    );
-}
-
-/** ConsolidateCodebook: Load, consolidate, and export codebooks. */
-export async function ConsolidateCodebook<TUnit>(
-    Consolidator: CodebookConsolidator<TUnit>,
-    Sources: TUnit[],
-    Analyses: CodedThreads,
-    IterationCallback?: (Iteration: number) => Promise<void>,
-    FakeRequest = false,
-) {
-    // Check if the analysis is already done
-<<<<<<< HEAD
-    if (Object.keys(Analyses.Threads).length !== Sources.length) {
-        throw new Error(`Invalid analysis: Among ${Sources.length} threads, only ${Object.keys(Analyses.Threads).length} have been analyzed.`);
-=======
-    if (Object.keys(Analyses.Threads).length != Sources.length) {
-        throw new Error(
-            `Invalid analysis: Among ${Sources.length} threads, only ${Object.keys(Analyses.Threads).length} have been analyzed.`,
-        );
->>>>>>> 6dbf872b
-    }
-    if (!Analyses.Codebook) {
-        MergeCodebook(Analyses);
-    }
-    // Ignore codes with 0 examples
-    const Codes = Object.values(Analyses.Codebook!).filter(
-        (Code) => (Code.Examples?.length ?? 0) > 0,
-    );
-    // Run the coded threads through chunks (as defined by the consolidator)
-    await LoopThroughChunks(
-        Consolidator,
-        Analyses,
-        Sources,
-        Codes,
-<<<<<<< HEAD
-        async (Currents, ChunkStart, _IsFirst, Tries, Iteration) => {
-            const Prompts = await Consolidator.BuildPrompts(Analyses, Sources, Currents, ChunkStart, Iteration);
-            if (Prompts[0] === "" && Prompts[1] === "") {
-=======
-        async (Currents, ChunkStart, IsFirst, Tries, Iteration) => {
-            const Prompts = await Consolidator.BuildPrompts(
-                Analyses,
-                Sources,
-                Currents,
-                ChunkStart,
-                Iteration,
-            );
-            if (Prompts[0] == "" && Prompts[1] == "") {
->>>>>>> 6dbf872b
-                return 0;
-            }
-            // Run the prompts
-            const Response = await RequestLLMWithCache(
-                [new SystemMessage(Prompts[0]), new HumanMessage(Prompts[1])],
-                `codebooks/${Consolidator.Name}`,
-                Math.min(Tries, 3) * 0.2 + Consolidator.BaseTemperature,
-                FakeRequest,
-            );
-            if (Response === "") {
-                return 0;
-            }
-            // Parse the response
-            const Result = await Consolidator.ParseResponse(
-                Analyses,
-                Response.split("\n").map((Line) => Line.trim()),
-                Currents,
-                ChunkStart,
-                Iteration,
-            );
-            if (typeof Result === "number") {
-                return Result;
-            }
-            return 0;
-        },
-        IterationCallback,
-    );
-}
-
-/** MergeCodes: Merge labels and definitions of two codes. */
-export function MergeCodes(Parent: Code, Code: Code) {
-    const Alternatives = new Set([
-        ...(Parent.Alternatives ?? []),
-        ...(Code.Alternatives ?? []),
-        Code.Label,
-    ]);
-    Alternatives.delete(Parent.Label);
-    Parent.Alternatives = Array.from(Alternatives);
-    Parent.Definitions = Array.from(
-        new Set((Parent.Definitions ?? []).concat(Code.Definitions ?? [])),
-    );
-    Parent.Categories = Array.from(
-        new Set((Parent.Categories ?? []).concat(Code.Categories ?? [])),
-    );
-    Parent.Examples = Array.from(new Set((Parent.Examples ?? []).concat(Code.Examples ?? [])));
-    if (Parent.Owners || Code.Owners) {
-        Parent.Owners = Array.from(new Set((Parent.Owners ?? []).concat(Code.Owners ?? [])));
-    }
-    Code.Label = "[Merged]";
-    return Parent;
-}
-
-/** MergeCodesByCluster: Merge codebooks based on clustering results. */
-export function MergeCodesByCluster(
-    Clusters: Record<number, ClusterItem[]>,
-    Codes: Code[],
-): Record<string, Code> {
-    const Codebook: Record<string, Code> = {};
-    // Remove temp labels
-    Codes.forEach((Code) => delete Code.OldLabels);
-    // Merge the codes based on clustering results
-    for (const Key of Object.keys(Clusters)) {
-        const ClusterID = parseInt(Key);
-        // Pick the code with the highest probability and the shortest label + definition to merge into
-        // This could inevitably go wrong. We will need another iteration to get a better new label
-        const BestCode = Clusters[ClusterID].sort((A, B) => B.Probability - A.Probability)
-            .map((Item) => Codes[Item.ID])
-<<<<<<< HEAD
-            .sort((A, B) => A.Label.length * 5 + (A.Definitions?.[0]?.length ?? 0) - (B.Label.length * 5 + (B.Definitions?.[0]?.length ?? 0)))[0];
-        if (ClusterID !== -1) {
-=======
-            .sort(
-                (A, B) =>
-                    A.Label.length * 5 +
-                    (A.Definitions?.[0]?.length ?? 0) -
-                    (B.Label.length * 5 + (B.Definitions?.[0]?.length ?? 0)),
-            )[0];
-        if (ClusterID != -1) {
->>>>>>> 6dbf872b
-            Codebook[BestCode.Label] = BestCode;
-            BestCode.OldLabels = BestCode.OldLabels ?? [];
-        }
-        for (const Item of Clusters[ClusterID]) {
-            const Code = Codes[Item.ID];
-            if (ClusterID === -1) {
-                // Codes that cannot be clustered
-                Codebook[Code.Label] = Code;
-            } else if (Code.Label !== BestCode.Label) {
-                // Merge the code
-                console.log(
-                    `Merging: ${Code.Label} into ${BestCode.Label} with ${(Item.Probability * 100).toFixed(2)}% chance`,
-                );
-                if (!BestCode.OldLabels!.includes(Code.Label)) {
-                    BestCode.OldLabels!.push(Code.Label);
-                }
-                MergeCodes(BestCode, Code);
-            } else {
-                // Codes that have no name changes
-                Codebook[Code.Label] = Code;
-            }
-        }
-    }
-    console.log(
-        chalk.green(
-            `Statistics: Codes merged from ${Codes.length} to ${Object.keys(Codebook).length}`,
-        ),
-    );
-    return Codebook;
-}
-
-/** UpdateCodes: Update code labels and definitions. */
-export function UpdateCodes(
-    Codebook: Codebook,
-    NewCodes: Code[],
-    Codes: Code[],
-): Record<string, Code> {
-    const AllCodes = Object.values(Codebook);
-    for (let I = 0; I < Codes.length; I++) {
-        const NewCode = NewCodes[I];
-        if (!NewCode) {
-            break;
-        }
-        const NewLabel = NewCode.Label.toLowerCase();
-        // Update the code
-        Codes[I].Definitions = NewCode.Definitions;
-        Codes[I].Categories = NewCode.Categories;
-        // Check if the label is changed
-        if (NewLabel !== Codes[I].Label) {
-            // Find the code with the same new label and merge
-            let Parent = AllCodes.find((Current) => Current.Label === NewLabel);
-            if (!Parent) {
-                Parent = AllCodes.find((Current) => Current.Alternatives?.includes(NewLabel));
-            }
-            if (Parent && Parent !== Codes[I]) {
-                MergeCodes(Parent, Codes[I]);
-                continue;
-            }
-            // Otehrwise, update the label and alternatives
-            let Alternatives = Codes[I].Alternatives ?? [];
-            if (!Alternatives.includes(Codes[I].Label)) {
-                Alternatives.push(Codes[I].Label);
-            }
-            if (Alternatives.includes(NewLabel)) {
-                Alternatives = Alternatives.filter((Alternative) => Alternative !== NewLabel);
-            }
-            Codes[I].Alternatives = Alternatives;
-            Codes[I].Label = NewLabel;
-        }
-    }
-    return Codebook;
-}
-
-/** UpdateCategories: Update category mappings for codes. */
-export function UpdateCategories(Categories: string[], NewCategories: string[], Codes: Code[]) {
-    for (let I = 0; I < Categories.length; I++) {
-        const Category = Categories[I];
-        const NewCategory = NewCategories[I];
-        for (const Code of Codes) {
-            if (Code.Categories?.includes(Category)) {
-                Code.Categories = Code.Categories.filter((C) => C !== Category);
-                if (!Code.Categories.includes(NewCategory)) {
-                    Code.Categories.push(NewCategory);
-                }
-            }
-        }
-    }
-}
-
-/** UpdateCategoriesByMap: Update category mappings for codes using a map. */
-export function UpdateCategoriesByMap(Map: Map<string, string>, Codes: Code[]) {
-    UpdateCategories([...Map.keys()], [...Map.values()], Codes);
-}
-
-/** AssignCategoriesByCluster: Assign categories based on category clustering results. */
-export function AssignCategoriesByCluster(
-    Clusters: Record<number, ClusterItem[]>,
-    Codes: Code[],
-): Record<string, Code[]> {
-    const Results: Record<string, Code[]> = {};
-    for (const Key of Object.keys(Clusters)) {
-        const ClusterID = parseInt(Key);
-        const ClusterName = ClusterID === -1 ? "miscellaneous" : `cluster ${ClusterID}`;
-        const Items: Code[] = [];
-        for (const Item of Clusters[ClusterID]) {
-            Codes[Item.ID].Categories = [ClusterName];
-            Items.push(Codes[Item.ID]);
-        }
-        if (ClusterID !== -1) {
-            Results[ClusterName] = Items;
-        }
-    }
-    return Results;
-}
-
-/** MergeCategoriesByCluster: Merge categories based on category clustering results. */
-export function MergeCategoriesByCluster(
-    Clusters: Record<number, ClusterItem[]>,
-    Categories: string[],
-    Codes: Code[],
-    TakeFirst = false,
-): Record<string, string[]> {
-    const Results: Record<string, string[]> = {};
-    for (const Key of Object.keys(Clusters)) {
-        const ClusterID = parseInt(Key);
-        // Skip the non-clustered ones
-        if (ClusterID === -1) {
-            continue;
-        }
-        // Get the current categories
-        const Subcategories = Clusters[ClusterID].map((Item) => Categories[Item.ID]);
-        if (Subcategories.length <= 1) {
-            continue;
-        }
-        // Merge the categories
-        const NewCategory = TakeFirst ? Subcategories[0] : Subcategories.join("|");
-        console.log(
-            `Merging categories: ${Clusters[ClusterID].map(
-                (Item) => `${Categories[Item.ID]} with ${(Item.Probability * 100).toFixed(2)}%`,
-            ).join(", ")}`,
-        );
-        for (const Code of Codes) {
-            if (!Code.Categories) {
-                continue;
-            }
-<<<<<<< HEAD
-            const Filtered = Code.Categories.filter((Category) => !Subcategories.includes(Category));
-            if (Filtered.length !== Code.Categories.length) {
-                Code.Categories = Array.from(new Set([...Code.Categories.filter((Category) => !Subcategories.includes(Category)), NewCategory]));
-=======
-            const Filtered = Code.Categories.filter(
-                (Category) => !Subcategories.includes(Category),
-            );
-            if (Filtered.length != Code.Categories.length) {
-                Code.Categories = Array.from(
-                    new Set([
-                        ...Code.Categories.filter((Category) => !Subcategories.includes(Category)),
-                        NewCategory,
-                    ]),
-                );
->>>>>>> 6dbf872b
-            }
-        }
-        // Record the new category
-        Results[NewCategory] = Subcategories;
-    }
-    return Results;
-}
+import * as File from "fs";
+
+import { HumanMessage, SystemMessage } from "@langchain/core/messages";
+import chalk from "chalk";
+
+import { LoopThroughChunks } from "../analyzer.js";
+import type { ClusterItem } from "../utils/embeddings.js";
+import { ExportChunksForCoding } from "../utils/export.js";
+import { EnsureFolder, LLMName, RequestLLMWithCache } from "../utils/llms.js";
+import { GetMessagesPath, LoadAnalyses, LoadChunksForAnalysis } from "../utils/loader.js";
+import type { Code, Codebook, CodedThreads, DataChunk, DataItem } from "../utils/schema.js";
+
+import type { CodebookConsolidator } from "./consolidator.js";
+
+/** MergeCodebook: Simply merge the codebooks without further consolidating. */
+export function MergeCodebook(Analyses: CodedThreads) {
+    Analyses.Codebook = {};
+    for (const Analysis of Object.values(Analyses.Threads)) {
+        for (const [Code, Value] of Object.entries(Analysis.Codes)) {
+            const Current = Analyses.Codebook[Code] ?? {
+                Label: Value.Label,
+                Examples: [],
+                Definitions: [],
+                Categories: [],
+            };
+            if (Value.Examples?.length) {
+                Current.Examples = [...new Set([...Current.Examples!, ...Value.Examples])];
+            }
+            if (Value.Definitions?.length) {
+                Current.Definitions = [...new Set([...Current.Definitions!, ...Value.Definitions])];
+            }
+            if (Value.Categories?.length) {
+                Current.Categories = [...new Set([...Current.Categories!, ...Value.Categories])];
+            }
+            Analyses.Codebook[Code] = Current;
+        }
+    }
+}
+
+/** MergeCodebooks: Merge multiple codebooks simply by labels of codes. */
+export function MergeCodebooks(Codebooks: Codebook[], WithReference = false) {
+    const Codes = new Map<string, Code>();
+    const Alternatives = new Map<string, string>();
+    for (const Codebook of Codebooks) {
+        for (const Code of Object.values(Codebook)) {
+            Code.Owners = [];
+        }
+    }
+    // Then, we combine the codes from each codebook and record the ownership
+    // We use the reference code as the baseline if multiple codes are found
+    // Here, the reference codebook's first definition will be used (will need to change)
+    for (const [Index, Codebook] of Codebooks.entries()) {
+        for (const [Label, Code] of Object.entries(Codebook)) {
+            // We don't accept anything without an example.
+            if ((Code.Examples?.length ?? 0) === 0) {
+                continue;
+            }
+            let NewLabel = Label;
+            if (WithReference) {
+                // Merge the alternatives
+                if (Index === 0) {
+                    Code.Alternatives?.forEach((Alternative) =>
+                        Alternatives.set(Alternative, Label),
+                    );
+                } else {
+                    if (Alternatives.has(Label)) {
+                        NewLabel = Alternatives.get(Label)!;
+                    }
+                }
+                // Merge the code
+                if (!Codes.has(NewLabel)) {
+                    // Here we want to create a clean copy
+                    const NewInstance: Code = {
+                        Label: NewLabel,
+                        Examples: Code.Examples,
+                        Definitions: Code.Definitions,
+                        Categories: Code.Categories,
+                    };
+                    // We only care about the reference codebook's alternatives
+                    if (Index === 0) {
+                        NewInstance.Alternatives = Code.Alternatives;
+                    }
+                    NewInstance.Owners = [Index];
+                    Codes.set(NewLabel, NewInstance);
+                } else {
+                    const Instance = Codes.get(NewLabel)!;
+                    if (!Instance.Owners!.includes(Index)) {
+                        Instance.Owners!.push(Index);
+                    }
+                }
+            } else {
+                // Merge the code
+                if (!Codes.has(NewLabel)) {
+                    Codes.set(NewLabel, Code);
+                } else {
+                    MergeCodes(Codes.get(NewLabel)!, Code);
+                }
+            }
+        }
+    }
+    return Object.fromEntries(Codes);
+}
+
+/** ConsolidateChunks: Load, consolidate, and export codebooks. */
+export async function ConsolidateChunks<T extends DataItem>(
+    Consolidator: CodebookConsolidator<DataChunk<T>>,
+    Group: string,
+    ConversationName: string,
+    Analyzer: string,
+    AnalyzerLLM: string,
+    FakeRequest = false,
+) {
+    const ExportFolder = GetMessagesPath(Group, `${Analyzer}-${Consolidator.Name}`);
+    EnsureFolder(ExportFolder);
+    // Load the conversations and analyses
+    const Conversations = LoadChunksForAnalysis(Group, ConversationName);
+    const Analyses = await LoadAnalyses(
+        GetMessagesPath(
+            Group,
+            `${Analyzer}/${ConversationName.replace(".json", `-${AnalyzerLLM}`)}`,
+        ),
+    );
+    const ResultName = AnalyzerLLM === LLMName ? AnalyzerLLM : `${AnalyzerLLM}-${LLMName}`;
+    // Consolidate the codebook
+    await ConsolidateCodebook(
+        Consolidator,
+        [...Object.values(Conversations)],
+        Analyses,
+        async (Iteration) => {
+            const Values = Object.values(Analyses.Codebook!).filter(
+                (Code) => Code.Label !== "[Merged]",
+            );
+            Analyses.Codebook = {};
+            for (const Code of Values) {
+                Analyses.Codebook[Code.Label] = Code;
+            }
+            const Book = ExportChunksForCoding(Object.values(Conversations), Analyses);
+            await Book.xlsx.writeFile(
+                `${ExportFolder}/${ConversationName.replace(".json", `-${ResultName}-${Iteration}`)}.xlsx`,
+            );
+        },
+        FakeRequest,
+    );
+    // Write the result into a JSON file
+    File.writeFileSync(
+        `${ExportFolder}/${ConversationName.replace(".json", `-${ResultName}`)}.json`,
+        JSON.stringify(Analyses, null, 4),
+    );
+    // Write the result into an Excel file
+    const Book = ExportChunksForCoding(Object.values(Conversations), Analyses);
+    await Book.xlsx.writeFile(
+        `${ExportFolder}/${ConversationName.replace(".json", `-${ResultName}`)}.xlsx`,
+    );
+}
+
+/** ConsolidateCodebook: Load, consolidate, and export codebooks. */
+export async function ConsolidateCodebook<TUnit>(
+    Consolidator: CodebookConsolidator<TUnit>,
+    Sources: TUnit[],
+    Analyses: CodedThreads,
+    IterationCallback?: (Iteration: number) => Promise<void>,
+    FakeRequest = false,
+) {
+    // Check if the analysis is already done
+    if (Object.keys(Analyses.Threads).length !== Sources.length) {
+        throw new Error(
+            `Invalid analysis: Among ${Sources.length} threads, only ${Object.keys(Analyses.Threads).length} have been analyzed.`,
+        );
+    }
+    if (!Analyses.Codebook) {
+        MergeCodebook(Analyses);
+    }
+    // Ignore codes with 0 examples
+    const Codes = Object.values(Analyses.Codebook!).filter(
+        (Code) => (Code.Examples?.length ?? 0) > 0,
+    );
+    // Run the coded threads through chunks (as defined by the consolidator)
+    await LoopThroughChunks(
+        Consolidator,
+        Analyses,
+        Sources,
+        Codes,
+        async (Currents, ChunkStart, _IsFirst, Tries, Iteration) => {
+            const Prompts = await Consolidator.BuildPrompts(
+                Analyses,
+                Sources,
+                Currents,
+                ChunkStart,
+                Iteration,
+            );
+            if (Prompts[0] === "" && Prompts[1] === "") {
+                return 0;
+            }
+            // Run the prompts
+            const Response = await RequestLLMWithCache(
+                [new SystemMessage(Prompts[0]), new HumanMessage(Prompts[1])],
+                `codebooks/${Consolidator.Name}`,
+                Math.min(Tries, 3) * 0.2 + Consolidator.BaseTemperature,
+                FakeRequest,
+            );
+            if (Response === "") {
+                return 0;
+            }
+            // Parse the response
+            const Result = await Consolidator.ParseResponse(
+                Analyses,
+                Response.split("\n").map((Line) => Line.trim()),
+                Currents,
+                ChunkStart,
+                Iteration,
+            );
+            if (typeof Result === "number") {
+                return Result;
+            }
+            return 0;
+        },
+        IterationCallback,
+    );
+}
+
+/** MergeCodes: Merge labels and definitions of two codes. */
+export function MergeCodes(Parent: Code, Code: Code) {
+    const Alternatives = new Set([
+        ...(Parent.Alternatives ?? []),
+        ...(Code.Alternatives ?? []),
+        Code.Label,
+    ]);
+    Alternatives.delete(Parent.Label);
+    Parent.Alternatives = Array.from(Alternatives);
+    Parent.Definitions = Array.from(
+        new Set((Parent.Definitions ?? []).concat(Code.Definitions ?? [])),
+    );
+    Parent.Categories = Array.from(
+        new Set((Parent.Categories ?? []).concat(Code.Categories ?? [])),
+    );
+    Parent.Examples = Array.from(new Set((Parent.Examples ?? []).concat(Code.Examples ?? [])));
+    if (Parent.Owners || Code.Owners) {
+        Parent.Owners = Array.from(new Set((Parent.Owners ?? []).concat(Code.Owners ?? [])));
+    }
+    Code.Label = "[Merged]";
+    return Parent;
+}
+
+/** MergeCodesByCluster: Merge codebooks based on clustering results. */
+export function MergeCodesByCluster(
+    Clusters: Record<number, ClusterItem[]>,
+    Codes: Code[],
+): Record<string, Code> {
+    const Codebook: Record<string, Code> = {};
+    // Remove temp labels
+    Codes.forEach((Code) => delete Code.OldLabels);
+    // Merge the codes based on clustering results
+    for (const Key of Object.keys(Clusters)) {
+        const ClusterID = parseInt(Key);
+        // Pick the code with the highest probability and the shortest label + definition to merge into
+        // This could inevitably go wrong. We will need another iteration to get a better new label
+        const BestCode = Clusters[ClusterID].sort((A, B) => B.Probability - A.Probability)
+            .map((Item) => Codes[Item.ID])
+            .sort(
+                (A, B) =>
+                    A.Label.length * 5 +
+                    (A.Definitions?.[0]?.length ?? 0) -
+                    (B.Label.length * 5 + (B.Definitions?.[0]?.length ?? 0)),
+            )[0];
+        if (ClusterID !== -1) {
+            Codebook[BestCode.Label] = BestCode;
+            BestCode.OldLabels = BestCode.OldLabels ?? [];
+        }
+        for (const Item of Clusters[ClusterID]) {
+            const Code = Codes[Item.ID];
+            if (ClusterID === -1) {
+                // Codes that cannot be clustered
+                Codebook[Code.Label] = Code;
+            } else if (Code.Label !== BestCode.Label) {
+                // Merge the code
+                console.log(
+                    `Merging: ${Code.Label} into ${BestCode.Label} with ${(Item.Probability * 100).toFixed(2)}% chance`,
+                );
+                if (!BestCode.OldLabels!.includes(Code.Label)) {
+                    BestCode.OldLabels!.push(Code.Label);
+                }
+                MergeCodes(BestCode, Code);
+            } else {
+                // Codes that have no name changes
+                Codebook[Code.Label] = Code;
+            }
+        }
+    }
+    console.log(
+        chalk.green(
+            `Statistics: Codes merged from ${Codes.length} to ${Object.keys(Codebook).length}`,
+        ),
+    );
+    return Codebook;
+}
+
+/** UpdateCodes: Update code labels and definitions. */
+export function UpdateCodes(
+    Codebook: Codebook,
+    NewCodes: Code[],
+    Codes: Code[],
+): Record<string, Code> {
+    const AllCodes = Object.values(Codebook);
+    for (let I = 0; I < Codes.length; I++) {
+        const NewCode = NewCodes[I];
+        if (!NewCode) {
+            break;
+        }
+        const NewLabel = NewCode.Label.toLowerCase();
+        // Update the code
+        Codes[I].Definitions = NewCode.Definitions;
+        Codes[I].Categories = NewCode.Categories;
+        // Check if the label is changed
+        if (NewLabel !== Codes[I].Label) {
+            // Find the code with the same new label and merge
+            let Parent = AllCodes.find((Current) => Current.Label === NewLabel);
+            if (!Parent) {
+                Parent = AllCodes.find((Current) => Current.Alternatives?.includes(NewLabel));
+            }
+            if (Parent && Parent !== Codes[I]) {
+                MergeCodes(Parent, Codes[I]);
+                continue;
+            }
+            // Otehrwise, update the label and alternatives
+            let Alternatives = Codes[I].Alternatives ?? [];
+            if (!Alternatives.includes(Codes[I].Label)) {
+                Alternatives.push(Codes[I].Label);
+            }
+            if (Alternatives.includes(NewLabel)) {
+                Alternatives = Alternatives.filter((Alternative) => Alternative !== NewLabel);
+            }
+            Codes[I].Alternatives = Alternatives;
+            Codes[I].Label = NewLabel;
+        }
+    }
+    return Codebook;
+}
+
+/** UpdateCategories: Update category mappings for codes. */
+export function UpdateCategories(Categories: string[], NewCategories: string[], Codes: Code[]) {
+    for (let I = 0; I < Categories.length; I++) {
+        const Category = Categories[I];
+        const NewCategory = NewCategories[I];
+        for (const Code of Codes) {
+            if (Code.Categories?.includes(Category)) {
+                Code.Categories = Code.Categories.filter((C) => C !== Category);
+                if (!Code.Categories.includes(NewCategory)) {
+                    Code.Categories.push(NewCategory);
+                }
+            }
+        }
+    }
+}
+
+/** UpdateCategoriesByMap: Update category mappings for codes using a map. */
+export function UpdateCategoriesByMap(Map: Map<string, string>, Codes: Code[]) {
+    UpdateCategories([...Map.keys()], [...Map.values()], Codes);
+}
+
+/** AssignCategoriesByCluster: Assign categories based on category clustering results. */
+export function AssignCategoriesByCluster(
+    Clusters: Record<number, ClusterItem[]>,
+    Codes: Code[],
+): Record<string, Code[]> {
+    const Results: Record<string, Code[]> = {};
+    for (const Key of Object.keys(Clusters)) {
+        const ClusterID = parseInt(Key);
+        const ClusterName = ClusterID === -1 ? "miscellaneous" : `cluster ${ClusterID}`;
+        const Items: Code[] = [];
+        for (const Item of Clusters[ClusterID]) {
+            Codes[Item.ID].Categories = [ClusterName];
+            Items.push(Codes[Item.ID]);
+        }
+        if (ClusterID !== -1) {
+            Results[ClusterName] = Items;
+        }
+    }
+    return Results;
+}
+
+/** MergeCategoriesByCluster: Merge categories based on category clustering results. */
+export function MergeCategoriesByCluster(
+    Clusters: Record<number, ClusterItem[]>,
+    Categories: string[],
+    Codes: Code[],
+    TakeFirst = false,
+): Record<string, string[]> {
+    const Results: Record<string, string[]> = {};
+    for (const Key of Object.keys(Clusters)) {
+        const ClusterID = parseInt(Key);
+        // Skip the non-clustered ones
+        if (ClusterID === -1) {
+            continue;
+        }
+        // Get the current categories
+        const Subcategories = Clusters[ClusterID].map((Item) => Categories[Item.ID]);
+        if (Subcategories.length <= 1) {
+            continue;
+        }
+        // Merge the categories
+        const NewCategory = TakeFirst ? Subcategories[0] : Subcategories.join("|");
+        console.log(
+            `Merging categories: ${Clusters[ClusterID].map(
+                (Item) => `${Categories[Item.ID]} with ${(Item.Probability * 100).toFixed(2)}%`,
+            ).join(", ")}`,
+        );
+        for (const Code of Codes) {
+            if (!Code.Categories) {
+                continue;
+            }
+            const Filtered = Code.Categories.filter(
+                (Category) => !Subcategories.includes(Category),
+            );
+            if (Filtered.length !== Code.Categories.length) {
+                Code.Categories = Array.from(
+                    new Set([
+                        ...Code.Categories.filter((Category) => !Subcategories.includes(Category)),
+                        NewCategory,
+                    ]),
+                );
+            }
+        }
+        // Record the new category
+        Results[NewCategory] = Subcategories;
+    }
+    return Results;
+}