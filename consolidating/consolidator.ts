--- conflicted
+++ resolved
@@ -1,195 +1,178 @@
-import chalk from "chalk";
-
-import { Analyzer } from "../analyzer.js";
-import { Shuffle } from "../utils/math.js";
-import type { Code, Codebook, CodedThreads } from "../utils/schema.js";
-
-/** CodebookConsolidator: The definition of an abstract codebook consolidator. */
-// ESLint does not recognize type parameters in array
-// See https://typescript-eslint.io/rules/no-unnecessary-type-parameters/#limitations
-// eslint-disable-next-line @typescript-eslint/no-unnecessary-type-parameters
-export abstract class CodebookConsolidator<TUnit> extends Analyzer<TUnit[], Code, CodedThreads> {}
-
-/** PipelineConsolidator: A pipeline consolidator that runs through multiple CodeConsolidator. */
-export class PipelineConsolidator<TUnit> extends Analyzer<TUnit[], Code, CodedThreads> {
-    /** Name: The name of the analyzer. */
-    public Name = "consolidated";
-    /** BaseTemperature: The base temperature for the LLM. */
-    public BaseTemperature = 0.5;
-    /** MaxIterations: The maximum number of iterations for the analyzer. */
-    public MaxIterations = 65536;
-    /** Consolidators: The list of consolidators in the pipeline. */
-    private Consolidators: CodeConsolidator[];
-    /** Index: The current consolidator index in the pipeline. */
-    private Index = -1;
-    /** Constructor: Create a new PipelineConsolidator. */
-    constructor(...Consolidators: CodeConsolidator[]) {
-        super();
-        this.Consolidators = Consolidators;
-    }
-    /** GetChunkSize: Get the chunk size and cursor movement for the LLM. */
-    // Return value: [Chunk size, Cursor movement]
-    public GetChunkSize(Recommended: number, Remaining: number, _Iteration: number, Tries: number) {
-        if (this.Index >= this.Consolidators.length) {
-            return -1;
-        }
-        return this.Consolidators[this.Index].GetChunkSize(Recommended, Remaining, Tries);
-    }
-    /** Preprocess: Preprocess the subunits before filtering and chunking. */
-<<<<<<< HEAD
-    public async Preprocess(Analysis: CodedThreads, _Data: TUnit[], Subunits: Code[], Iteration: number): Promise<Code[]> {
-=======
-    public async Preprocess(
-        Analysis: CodedThreads,
-        Data: TUnit[],
-        Subunits: Code[],
-        Iteration: number,
-    ): Promise<Code[]> {
->>>>>>> 6dbf872b
-        if (this.Index >= this.Consolidators.length) {
-            return [];
-        }
-        if (this.Index > -1 && this.Consolidators[this.Index].Looping) {
-            // If the previous consolidator is looping, check if it's stopping
-            if (this.Consolidators[this.Index].Stopping || Subunits.length === 0) {
-                this.Consolidators[this.Index].Stopping = false;
-                this.Index++;
-            }
-            // Otherwise, advance the index
-        } else {
-            this.Index++;
-        }
-        if (this.Index >= this.Consolidators.length) {
-            return [];
-        }
-        console.log(
-            chalk.white(
-                chalk.bold(`Iteration ${Iteration}: ${this.Consolidators[this.Index].GetName()}`),
-            ),
-        );
-        // Preprocess the subunits
-        Subunits = Subunits.filter((Code) => Code.Label !== "[Merged]");
-        // Reorder the subunits to prevent over-merging
-        Subunits = Shuffle(Subunits, 0);
-        const Result = await this.Consolidators[this.Index].Preprocess(
-            Analysis.Codebook!,
-            Subunits,
-        );
-        if (Result instanceof Array) {
-            return Result;
-        }
-        Analysis.Codebook = Result;
-        return Object.values(Result);
-    }
-    /** SubunitFilter: Filter the subunits before chunking. */
-    public SubunitFilter(Code: Code, _Iteration: number): boolean {
-        if (this.Index >= this.Consolidators.length) {
-            return false;
-        }
-        return this.Consolidators[this.Index].SubunitFilter(Code);
-    }
-    /** BuildPrompts: Build the prompts for the LLM. */
-    public async BuildPrompts(
-        Analysis: CodedThreads,
-        _Data: TUnit[],
-        Codes: Code[],
-        _ChunkStart: number,
-        _Iteration: number,
-    ): Promise<[string, string]> {
-        if (this.Index >= this.Consolidators.length || this.Consolidators[this.Index].Stopping) {
-            return ["", ""];
-        }
-        const Prompts = await this.Consolidators[this.Index].BuildPrompts(
-            Analysis.Codebook!,
-            Codes,
-        );
-        if (Prompts instanceof Array) {
-            if (Prompts.length === 2) {
-                return Prompts;
-            }
-            Analysis.Codebook = Prompts[2];
-            return [Prompts[0], Prompts[1]];
-        }
-        Analysis.Codebook = Prompts;
-        return ["", ""];
-    }
-    /** ParseResponse: Parse the responses from the LLM. */
-<<<<<<< HEAD
-    public async ParseResponse(Analysis: CodedThreads, Lines: string[], Codes: Code[], _ChunkStart: number, _Iteration: number): Promise<number> {
-=======
-    public async ParseResponse(
-        Analysis: CodedThreads,
-        Lines: string[],
-        Codes: Code[],
-        ChunkStart: number,
-        Iteration: number,
-    ): Promise<number> {
->>>>>>> 6dbf872b
-        if (this.Index >= this.Consolidators.length || this.Consolidators[this.Index].Stopping) {
-            return -1;
-        }
-        const Result = await this.Consolidators[this.Index].ParseResponse(
-            Analysis.Codebook!,
-            Codes,
-            Lines,
-        );
-        if (Result instanceof Array) {
-            Analysis.Codebook = Result[1];
-            return Result[0];
-        }
-        return Result;
-    }
-}
-
-/** CodeConsolidator: The definition of an abstract code consolidator. */
-export abstract class CodeConsolidator {
-    /** Chunckified: Whether the consolidator needs chunkified results. */
-    public Chunkified = false;
-    /** Looping: Whether the consolidator is looping. */
-    public Looping = false;
-    /** Stopping: Whether the consolidator is stopping. */
-    public Stopping = false;
-    /** GetName: Get the name of the consolidator. */
-    public GetName(): string {
-        return this.constructor.name;
-    }
-    /** SubunitFilter: Filter the subunits before chunking. */
-    public SubunitFilter(_Code: Code): boolean {
-        return true;
-    }
-    /** Preprocess: Preprocess the subunits after filtering, before chunking. */
-    public Preprocess(_Codebook: Codebook, Subunits: Code[]): Promise<Code[] | Codebook> {
-        return Promise.resolve(Subunits);
-    }
-    /** BuildPrompts: Build the prompts for the code consolidator. */
-<<<<<<< HEAD
-    public BuildPrompts(Codebook: Codebook, _Codes: Code[]): Promise<Codebook | [string, string] | [string, string, Codebook]> {
-        return Promise.resolve(Codebook);
-    }
-    /** ParseResponse: Parse the response for the code consolidator. */
-    public ParseResponse(_Codebook: Codebook, _Codes: Code[], _Lines: string[]): Promise<number | [number, Codebook]> {
-        return Promise.resolve(0);
-=======
-    public async BuildPrompts(
-        Codebook: Codebook,
-        Codes: Code[],
-    ): Promise<Codebook | [string, string] | [string, string, Codebook]> {
-        return Codebook;
-    }
-    /** ParseResponse: Parse the response for the code consolidator. */
-    public async ParseResponse(
-        Codebook: Codebook,
-        Codes: Code[],
-        Lines: string[],
-    ): Promise<number | [number, Codebook]> {
-        return 0;
->>>>>>> 6dbf872b
-    }
-    /** GetChunkSize: Get the chunk size and cursor movement for the LLM. */
-    // Return value: [Chunk size, Cursor movement]
-    public GetChunkSize(Recommended: number, Remaining: number, Tries: number) {
-        return this.Chunkified
-            ? Math.max(Recommended - Tries * Math.ceil(Recommended / 4), 1)
-            : Remaining;
-    }
-}
+import chalk from "chalk";
+
+import { Analyzer } from "../analyzer.js";
+import { Shuffle } from "../utils/math.js";
+import type { Code, Codebook, CodedThreads } from "../utils/schema.js";
+
+/** CodebookConsolidator: The definition of an abstract codebook consolidator. */
+// ESLint does not recognize type parameters in array
+// See https://typescript-eslint.io/rules/no-unnecessary-type-parameters/#limitations
+// eslint-disable-next-line @typescript-eslint/no-unnecessary-type-parameters
+export abstract class CodebookConsolidator<TUnit> extends Analyzer<TUnit[], Code, CodedThreads> {}
+
+/** PipelineConsolidator: A pipeline consolidator that runs through multiple CodeConsolidator. */
+export class PipelineConsolidator<TUnit> extends Analyzer<TUnit[], Code, CodedThreads> {
+    /** Name: The name of the analyzer. */
+    public Name = "consolidated";
+    /** BaseTemperature: The base temperature for the LLM. */
+    public BaseTemperature = 0.5;
+    /** MaxIterations: The maximum number of iterations for the analyzer. */
+    public MaxIterations = 65536;
+    /** Consolidators: The list of consolidators in the pipeline. */
+    private Consolidators: CodeConsolidator[];
+    /** Index: The current consolidator index in the pipeline. */
+    private Index = -1;
+    /** Constructor: Create a new PipelineConsolidator. */
+    constructor(...Consolidators: CodeConsolidator[]) {
+        super();
+        this.Consolidators = Consolidators;
+    }
+    /** GetChunkSize: Get the chunk size and cursor movement for the LLM. */
+    // Return value: [Chunk size, Cursor movement]
+    public GetChunkSize(Recommended: number, Remaining: number, _Iteration: number, Tries: number) {
+        if (this.Index >= this.Consolidators.length) {
+            return -1;
+        }
+        return this.Consolidators[this.Index].GetChunkSize(Recommended, Remaining, Tries);
+    }
+    /** Preprocess: Preprocess the subunits before filtering and chunking. */
+    public async Preprocess(
+        Analysis: CodedThreads,
+        _Data: TUnit[],
+        Subunits: Code[],
+        Iteration: number,
+    ): Promise<Code[]> {
+        if (this.Index >= this.Consolidators.length) {
+            return [];
+        }
+        if (this.Index > -1 && this.Consolidators[this.Index].Looping) {
+            // If the previous consolidator is looping, check if it's stopping
+            if (this.Consolidators[this.Index].Stopping || Subunits.length === 0) {
+                this.Consolidators[this.Index].Stopping = false;
+                this.Index++;
+            }
+            // Otherwise, advance the index
+        } else {
+            this.Index++;
+        }
+        if (this.Index >= this.Consolidators.length) {
+            return [];
+        }
+        console.log(
+            chalk.white(
+                chalk.bold(`Iteration ${Iteration}: ${this.Consolidators[this.Index].GetName()}`),
+            ),
+        );
+        // Preprocess the subunits
+        Subunits = Subunits.filter((Code) => Code.Label !== "[Merged]");
+        // Reorder the subunits to prevent over-merging
+        Subunits = Shuffle(Subunits, 0);
+        const Result = await this.Consolidators[this.Index].Preprocess(
+            Analysis.Codebook!,
+            Subunits,
+        );
+        if (Result instanceof Array) {
+            return Result;
+        }
+        Analysis.Codebook = Result;
+        return Object.values(Result);
+    }
+    /** SubunitFilter: Filter the subunits before chunking. */
+    public SubunitFilter(Code: Code, _Iteration: number): boolean {
+        if (this.Index >= this.Consolidators.length) {
+            return false;
+        }
+        return this.Consolidators[this.Index].SubunitFilter(Code);
+    }
+    /** BuildPrompts: Build the prompts for the LLM. */
+    public async BuildPrompts(
+        Analysis: CodedThreads,
+        _Data: TUnit[],
+        Codes: Code[],
+        _ChunkStart: number,
+        _Iteration: number,
+    ): Promise<[string, string]> {
+        if (this.Index >= this.Consolidators.length || this.Consolidators[this.Index].Stopping) {
+            return ["", ""];
+        }
+        const Prompts = await this.Consolidators[this.Index].BuildPrompts(
+            Analysis.Codebook!,
+            Codes,
+        );
+        if (Prompts instanceof Array) {
+            if (Prompts.length === 2) {
+                return Prompts;
+            }
+            Analysis.Codebook = Prompts[2];
+            return [Prompts[0], Prompts[1]];
+        }
+        Analysis.Codebook = Prompts;
+        return ["", ""];
+    }
+    /** ParseResponse: Parse the responses from the LLM. */
+    public async ParseResponse(
+        Analysis: CodedThreads,
+        Lines: string[],
+        Codes: Code[],
+        _ChunkStart: number,
+        _Iteration: number,
+    ): Promise<number> {
+        if (this.Index >= this.Consolidators.length || this.Consolidators[this.Index].Stopping) {
+            return -1;
+        }
+        const Result = await this.Consolidators[this.Index].ParseResponse(
+            Analysis.Codebook!,
+            Codes,
+            Lines,
+        );
+        if (Result instanceof Array) {
+            Analysis.Codebook = Result[1];
+            return Result[0];
+        }
+        return Result;
+    }
+}
+
+/** CodeConsolidator: The definition of an abstract code consolidator. */
+export abstract class CodeConsolidator {
+    /** Chunckified: Whether the consolidator needs chunkified results. */
+    public Chunkified = false;
+    /** Looping: Whether the consolidator is looping. */
+    public Looping = false;
+    /** Stopping: Whether the consolidator is stopping. */
+    public Stopping = false;
+    /** GetName: Get the name of the consolidator. */
+    public GetName(): string {
+        return this.constructor.name;
+    }
+    /** SubunitFilter: Filter the subunits before chunking. */
+    public SubunitFilter(_Code: Code): boolean {
+        return true;
+    }
+    /** Preprocess: Preprocess the subunits after filtering, before chunking. */
+    public Preprocess(_Codebook: Codebook, Subunits: Code[]): Promise<Code[] | Codebook> {
+        return Promise.resolve(Subunits);
+    }
+    /** BuildPrompts: Build the prompts for the code consolidator. */
+    public BuildPrompts(
+        Codebook: Codebook,
+        _Codes: Code[],
+    ): Promise<Codebook | [string, string] | [string, string, Codebook]> {
+        return Promise.resolve(Codebook);
+    }
+    /** ParseResponse: Parse the response for the code consolidator. */
+    public ParseResponse(
+        _Codebook: Codebook,
+        _Codes: Code[],
+        _Lines: string[],
+    ): Promise<number | [number, Codebook]> {
+        return Promise.resolve(0);
+    }
+    /** GetChunkSize: Get the chunk size and cursor movement for the LLM. */
+    // Return value: [Chunk size, Cursor movement]
+    public GetChunkSize(Recommended: number, Remaining: number, Tries: number) {
+        return this.Chunkified
+            ? Math.max(Recommended - Tries * Math.ceil(Recommended / 4), 1)
+            : Remaining;
+    }
+}