--- conflicted
+++ resolved
@@ -76,15 +76,10 @@
             this.ExampleIDs = Array.from(
                 new Set(
                     Object.entries(Sources)
-<<<<<<< HEAD
                         .filter(([Key]) => this.Parameters.includes(Key))
-                        .flatMap(([, Value]) => Object.values(Value).flatMap((Item) => Item.AllItems ?? []))
-=======
-                        .filter(([Key, Value]) => this.Parameters.includes(Key))
-                        .flatMap(([Key, Value]) =>
+                        .flatMap(([, Value]) =>
                             Object.values(Value).flatMap((Item) => Item.AllItems ?? []),
                         )
->>>>>>> 6dbf872b
                         .map((Example) => Example.ID),
                 ),
             );
@@ -141,15 +136,10 @@
     }
     /** Filter: The filter function. */
     public Filter(Visualizer: Visualizer, Node: Node<Code>): boolean {
-<<<<<<< HEAD
         if (this.ExampleIDs.length === 0) {
-            this.ExampleIDs = FilterItemByUser(Visualizer.Dataset.Source, this.Parameters).map((Item) => Item.ID);
-=======
-        if (this.ExampleIDs.length == 0) {
             this.ExampleIDs = FilterItemByUser(Visualizer.Dataset.Source, this.Parameters).map(
                 (Item) => Item.ID,
             );
->>>>>>> 6dbf872b
         }
         return FilterNodeByExample(Node, this.ExampleIDs);
     }
@@ -183,15 +173,11 @@
     public Name = "Owner";
     /** Filter: The filter function. */
     public Filter(Visualizer: Visualizer, Node: Node<T>): boolean {
-<<<<<<< HEAD
-        return FilterNodeByOwners(Node, this.Parameters, Visualizer.Parameters.UseNearOwners || this.Parameters.length === 1);
-=======
         return FilterNodeByOwners(
             Node,
             this.Parameters,
-            Visualizer.Parameters.UseNearOwners || this.Parameters.length == 1,
-        );
->>>>>>> 6dbf872b
+            Visualizer.Parameters.UseNearOwners || this.Parameters.length === 1,
+        );
     }
     /** GetParameterNames: Get the names of the parameters. */
     public GetParameterNames(Visualizer: Visualizer): string[] {
@@ -332,15 +318,10 @@
     }
     /** Colorize: The colorizer function. */
     public Colorize(Node: Node<T>): string {
-<<<<<<< HEAD
-        const Count = this.Owners.filter((Owner) => FilterNodeByOwner(Node, Owner, this.Visualizer.Parameters.UseNearOwners)).length;
-        return Count === 0 ? "#999999" : d3.interpolateViridis(Count / this.Owners.length);
-=======
         const Count = this.Owners.filter((Owner) =>
             FilterNodeByOwner(Node, Owner, this.Visualizer.Parameters.UseNearOwners),
         ).length;
-        return Count == 0 ? "#999999" : d3.interpolateViridis(Count / this.Owners.length);
->>>>>>> 6dbf872b
+        return Count === 0 ? "#999999" : d3.interpolateViridis(Count / this.Owners.length);
     }
     /** Examples: The examples of the colorizer. */
     public Examples: Record<string, string> = {};
