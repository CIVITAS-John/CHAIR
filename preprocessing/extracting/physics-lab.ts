import * as File from "fs";

import * as Mongo from "mongodb";

import { GetDatasetPath } from "../../utils/loader.js";
import type { Comment, Project, User } from "../../utils/schema.js";

import { CutoffDate } from "./message-groups.js";

type MongoDocument<T> = Mongo.WithId<Mongo.BSON.Document> & T;

/** Users: Known users in Physics Lab. */
const Users = new Map<string, User>();
/** ExportUser: Export a user from the database. */
async function ExportUser(
    Database: Mongo.Db,
    ID: Mongo.ObjectId,
    Nickname?: string,
): Promise<User> {
    // If the user is already known, return the user.
    if (Users.has(ID.toHexString())) {
        return Users.get(ID.toHexString())!;
    }
    // Otherwise, read the user from the database.
    const User = (await Database.collection("Users").findOne({ _id: ID })) as MongoDocument<{
        Nickname: string;
        Verification: string;
    }>;
    const Statistics = (await Database.collection("UserStatistics").findOne({ _id: ID })) as MongoDocument<{
        Registration: Date;
    }>;
    const Result: User = {
        ID: Users.size.toString(),
        Nickname: Nickname ?? User.Nickname,
        Projects: 0,
        Comments: 0,
        FirstUse: Statistics.Registration,
        Titles: [],
    };
    // Sync the verification status at "now" time. - we used Sep 15, 2022 snapshot of Physics Lab's database
    SyncUser(Result, User.Verification, new Date(2022, 9, 15));
    Users.set(ID.toHexString(), Result);
    return Result;
}

/** SyncUser: Synchronize the user with the verification status. */
function SyncUser(User: User, Verification: string, Time: Date) {
    if (Verification === undefined) {
        return;
    }
    // If the user is banned, old-timer, or moderator, update the user.
    switch (Verification) {
        case "Banned":
            User.Banned = true;
            break;
        case "Oldtimer":
            User.Oldtimer = true;
            break;
        case "":
            break;
        default: {
            User.Oldtimer = true;
            User.Moderator = true;
            break;
        }
    }
    // Update the titles record.
    Time.setUTCHours(0);
    // Insert the title based on the time.
    for (let Index = 0; Index < User.Titles.length; Index++) {
        if (User.Titles[Index][0].getTime() === Time.getTime()) {
            User.Titles[Index][1] = Verification;
            return;
        }
        if (User.Titles[Index][0].getTime() > Time.getTime()) {
            // Consider the previous title.
            if (Index === 0 || User.Titles[Index - 1][1] !== Verification) {
                if (User.Titles[Index][1] === Verification) {
                    // Move the title's time earlier if the title is the same.
                    User.Titles[Index][0] = Time;
                } else {
                    // Insert the title if the title is different.
                    User.Titles.splice(Index, 0, [Time, Verification]);
                }
            }
            return;
        }
    }
    // If the title is the latest, add it to the end.
    if (User.Titles.length === 0 || User.Titles[User.Titles.length - 1][1] !== Verification) {
        User.Titles.push([Time, Verification]);
    }
}

/** FindMentions: Find the mentions in the content. */
async function FindMentions(
    Database: Mongo.Db,
    Content: string,
): Promise<[string, string[] | undefined]> {
    const Mentioned: string[] = [];
    for (const Match of Content.matchAll(/<user=([^>]*)>.*?<\/user>/gs)) {
        try {
            await ExportUser(Database, Mongo.ObjectId.createFromHexString(Match[1]));
        } catch {
            console.log(`Invalid ID: ${Match[1]}`);
        }
    }
    return [
        Content.replaceAll(/<user=([^>]*)>.*?<\/user>/gs, (Match, ID: string) => {
            if (Users.has(ID)) {
                const Metadata = Users.get(ID)!;
                Mentioned.push(Metadata.ID);
                return `@${Metadata.Nickname}(${Metadata.ID})`;
            }
            return Match;
        }),
        Mentioned.length === 0 ? undefined : Mentioned,
    ];
}

/** ExportComments: Export all comments from the database. */
<<<<<<< HEAD
async function ExportComments(Database: Mongo.Db, Collection: Mongo.Collection, Condition?: Record<string, unknown>): Promise<Comment[] | undefined> {
=======
async function ExportComments(
    Database: Mongo.Db,
    Collection: Mongo.Collection,
    Condition?: Record<string, any>,
): Promise<Comment[] | undefined> {
>>>>>>> 6dbf872b
    // Add the cutoff date and find all
    const ForUsers = Condition === undefined;
    Condition = Condition ?? {};
    Condition.Timestamp = { $lte: CutoffDate.getTime() };
    Condition.Hidden = { $ne: true };
    const Comments = (await Collection.find(Condition).toArray()) as MongoDocument<{
        UserID: Mongo.ObjectId;
        Nickname: string;
        Verification: string;
        Timestamp: string;
        Content: string;
        TargetID: Mongo.ObjectId;
    }>[];
    if (Comments.length === 0) {
        return undefined;
    }
    // Process the comments
    const Results: Comment[] = [];
    for (const Comment of Comments) {
        // Update the user statistics.
        const User = await ExportUser(Database, Comment.UserID, Comment.Nickname);
        User.Comments++;
        SyncUser(User, Comment.Verification, new Date(Comment.Timestamp));
        if (User.FirstComment === undefined) {
            User.FirstComment = new Date(Comment.Timestamp);
        }
        // Create the comment metadata
        const Metadata: Comment = {
            ID: Comment._id.toHexString(),
            UserID: User.ID,
            Nickname: User.Nickname,
            CurrentNickname: Comment.Nickname === User.Nickname ? undefined : Comment.Nickname,
            Time: new Date(Comment.Timestamp),
            Content: Comment.Content,
        };
        // Find the mentions
        const [Content, Mentioned] = await FindMentions(Database, Metadata.Content);
        Metadata.Content = Content;
        Metadata.Mentions = Mentioned;
        // If this is for users, put it to the relevant user.
        if (ForUsers) {
            const Target = await ExportUser(Database, Comment.TargetID);
            Target.Messages = Target.Messages ?? [];
            Target.Messages.push(Metadata);
        } else {
            // Otherwise, put it to the results.
            Results.push(Metadata);
        }
    }
    return Results;
}

/** Tags: Known tags in Physics Lab. */
const Tags = new Map<string, string>();
/** ExportProjects: Export all projects from the database. */
<<<<<<< HEAD
async function ExportProjects(Database: Mongo.Db, Collection: Mongo.Collection): Promise<Project[]> {
    const Projects = (await Collection.find({
=======
async function ExportProjects(
    Database: Mongo.Db,
    Collection: Mongo.Collection,
): Promise<Project[]> {
    const Projects = await Collection.find({
>>>>>>> 6dbf872b
        CreationDate: { $lte: CutoffDate.getTime() },
        Visibility: 0,
    }).toArray()) as MongoDocument<
        Pick<Project, "Visits" | "Stars" | "Supports" | "Remixes" | "Tags"> & {
            User: MongoDocument<{
                Nickname: string;
                Verification: string;
            }>;
            Nickname: string;
            Category?: string;
            CreationDate: string;
            UpdateDate: string;
            Subject: string;
            Description: string[];
        }
    >[];
    const Results: Project[] = [];
    // Go through each project.
    for (const Project of Projects) {
        // Update the user statistics.
        const User = await ExportUser(Database, Project.User._id, Project.Nickname);
        User.Projects++;
        SyncUser(User, Project.User.Verification, new Date(Project.UpdateDate));
        if (User.FirstProject === undefined) {
            User.FirstProject = new Date(Project.CreationDate);
        }
        // Create the project metadata
        const ID = Project._id.toHexString();
        const Metadata: Project = {
            ID,
            Category: Project.Category ?? "Experiment",
            UserID: User.ID,
            Nickname: User.Nickname,
<<<<<<< HEAD
            CurrentNickname: Project.User.Nickname === User.Nickname ? undefined : Project.User.Nickname,
=======
            CurrentNickname:
                Project.User.Nickname == User.Nickname ? undefined : Project.User.Nickname,
>>>>>>> 6dbf872b
            Time: new Date(Project.CreationDate),
            Title: Project.Subject,
            Content: Project.Description.join("\n"),
            Visits: Project.Visits,
            Stars: Project.Stars,
            Supports: Project.Supports,
            Remixes: Project.Remixes,
            Tags: Project.Tags.map((Tag: string) => Tags.get(Tag) ?? Tag),
            Cover: `http://physics-static-cn.turtlesim.com/experiments/images/${ID.substring(0, 4)}/${ID.substring(4, 6)}/${ID.substring(
                6,
                8,
            )}/${ID.substring(8, 24)}/${Project.Image}.jpg`,
            Items: 0,
        };
        // Find the mentions
        const [Content, Mentioned] = await FindMentions(Database, Metadata.Content);
        Metadata.Content = Content;
        Metadata.Mentions = Mentioned;
        Metadata.AllItems = await ExportComments(
            Database,
            Database.collection("ExperimentComments"),
            { TargetID: Project._id },
        );
        Metadata.Items = Metadata.AllItems?.length ?? 0;
        // Get the comments
        Results.push(Metadata);
    }
    return Results;
}

/** ExportAll: Export everything from the database. */
async function ExportAll() {
    // Read projects and comments from the database, anonymize user ids, and export into JSON and CSV format.
    const RootPath = `${GetDatasetPath()}\\Projects and Comments`;

    // Connect to the localhost
    const Client = new Mongo.MongoClient("mongodb://127.0.0.1:27017");
    await Client.connect();
    const Database = Client.db("QuantumCN");
    console.log("Connected to the server!");

    // Read the tags
<<<<<<< HEAD
    (
        (await Database.collection("ContentTags").find().toArray()) as MongoDocument<{
            Identifier: string;
            Subject: {
                English: string;
            };
        }>[]
    ).forEach((Tag) => Tags.set(Tag.Identifier, Tag.Subject.English));
=======
    (await Database.collection("ContentTags").find().toArray()).forEach((Tag) =>
        Tags.set(Tag.Identifier, Tag.Subject.English),
    );
>>>>>>> 6dbf872b

    // Read the projects
    let Projects: Project[] = [];
    Projects = Projects.concat(
        await ExportProjects(Database, Database.collection("ExperimentSummaries")),
    );
    Projects = Projects.concat(await ExportProjects(Database, Database.collection("Discussions")));

    // Read personal messages
<<<<<<< HEAD
    // let Messages: Comment[] = [];
    // Messages = Messages.concat((await ExportComments(Database, Database.collection("PersonalComments")))!);
    // Messages = Messages.concat((await ExportComments(Database, Database.collection("UserComments")))!);
=======
    let Messages: Comment[] = [];
    Messages = Messages.concat(
        (await ExportComments(Database, Database.collection("PersonalComments")))!,
    );
    Messages = Messages.concat(
        (await ExportComments(Database, Database.collection("UserComments")))!,
    );
>>>>>>> 6dbf872b

    // Write all projects into a JSON file.
    File.writeFileSync(`${RootPath}\\Projects.json`, JSON.stringify(Projects, null, 4));

    // Write all users into a JSON file.
    const UserArray = Array.from(Users.values());
    File.writeFileSync(`${RootPath}\\Users.json`, JSON.stringify(UserArray, null, 4));

    console.log(
        `Exported ${Users.size} users, their ${Projects.length} projects, ${Projects.reduce(
            (Sum, Project) => Sum + Project.Items,
            0,
        )} comments on projects, and ${UserArray.reduce((Sum, User) => Sum + (User.Messages?.length ?? 0), 0)} personal comments.`,
    );

    // Calculate tokens
    let FullContent = Projects.map((Project) => {
        let Content = Project.Content;
        if (Project.CurrentNickname) {
            Content += `\n${Project.CurrentNickname}`;
        }
        if (Project.AllItems) {
            Content += `\n${Project.AllItems.map((Comment) => {
                let Message = Comment.Content;
                if (Comment.CurrentNickname) {
                    Message += `\n${Comment.CurrentNickname}`;
                }
                return Message;
            }).join("\n")}`;
        }
        return Content;
    }).join("\n");
    FullContent += UserArray.map((User) => {
        let Content = User.Nickname;
        if (User.Messages) {
            Content += `\n${User.Messages.map((Comment) => {
                let Message = Comment.Content;
                if (Comment.CurrentNickname) {
                    Message += `\n${Comment.CurrentNickname}`;
                }
                return Message;
            }).join("\n")}`;
        }
        return Content;
    }).join("\n");

    console.log(`Total characters: ${FullContent.length}`);
    // 1 character ~= 1 token
}

void ExportAll().then(() => process.exit(0));
<|MERGE_RESOLUTION|>--- conflicted
+++ resolved
@@ -1,363 +1,336 @@
-import * as File from "fs";
-
-import * as Mongo from "mongodb";
-
-import { GetDatasetPath } from "../../utils/loader.js";
-import type { Comment, Project, User } from "../../utils/schema.js";
-
-import { CutoffDate } from "./message-groups.js";
-
-type MongoDocument<T> = Mongo.WithId<Mongo.BSON.Document> & T;
-
-/** Users: Known users in Physics Lab. */
-const Users = new Map<string, User>();
-/** ExportUser: Export a user from the database. */
-async function ExportUser(
-    Database: Mongo.Db,
-    ID: Mongo.ObjectId,
-    Nickname?: string,
-): Promise<User> {
-    // If the user is already known, return the user.
-    if (Users.has(ID.toHexString())) {
-        return Users.get(ID.toHexString())!;
-    }
-    // Otherwise, read the user from the database.
-    const User = (await Database.collection("Users").findOne({ _id: ID })) as MongoDocument<{
-        Nickname: string;
-        Verification: string;
-    }>;
-    const Statistics = (await Database.collection("UserStatistics").findOne({ _id: ID })) as MongoDocument<{
-        Registration: Date;
-    }>;
-    const Result: User = {
-        ID: Users.size.toString(),
-        Nickname: Nickname ?? User.Nickname,
-        Projects: 0,
-        Comments: 0,
-        FirstUse: Statistics.Registration,
-        Titles: [],
-    };
-    // Sync the verification status at "now" time. - we used Sep 15, 2022 snapshot of Physics Lab's database
-    SyncUser(Result, User.Verification, new Date(2022, 9, 15));
-    Users.set(ID.toHexString(), Result);
-    return Result;
-}
-
-/** SyncUser: Synchronize the user with the verification status. */
-function SyncUser(User: User, Verification: string, Time: Date) {
-    if (Verification === undefined) {
-        return;
-    }
-    // If the user is banned, old-timer, or moderator, update the user.
-    switch (Verification) {
-        case "Banned":
-            User.Banned = true;
-            break;
-        case "Oldtimer":
-            User.Oldtimer = true;
-            break;
-        case "":
-            break;
-        default: {
-            User.Oldtimer = true;
-            User.Moderator = true;
-            break;
-        }
-    }
-    // Update the titles record.
-    Time.setUTCHours(0);
-    // Insert the title based on the time.
-    for (let Index = 0; Index < User.Titles.length; Index++) {
-        if (User.Titles[Index][0].getTime() === Time.getTime()) {
-            User.Titles[Index][1] = Verification;
-            return;
-        }
-        if (User.Titles[Index][0].getTime() > Time.getTime()) {
-            // Consider the previous title.
-            if (Index === 0 || User.Titles[Index - 1][1] !== Verification) {
-                if (User.Titles[Index][1] === Verification) {
-                    // Move the title's time earlier if the title is the same.
-                    User.Titles[Index][0] = Time;
-                } else {
-                    // Insert the title if the title is different.
-                    User.Titles.splice(Index, 0, [Time, Verification]);
-                }
-            }
-            return;
-        }
-    }
-    // If the title is the latest, add it to the end.
-    if (User.Titles.length === 0 || User.Titles[User.Titles.length - 1][1] !== Verification) {
-        User.Titles.push([Time, Verification]);
-    }
-}
-
-/** FindMentions: Find the mentions in the content. */
-async function FindMentions(
-    Database: Mongo.Db,
-    Content: string,
-): Promise<[string, string[] | undefined]> {
-    const Mentioned: string[] = [];
-    for (const Match of Content.matchAll(/<user=([^>]*)>.*?<\/user>/gs)) {
-        try {
-            await ExportUser(Database, Mongo.ObjectId.createFromHexString(Match[1]));
-        } catch {
-            console.log(`Invalid ID: ${Match[1]}`);
-        }
-    }
-    return [
-        Content.replaceAll(/<user=([^>]*)>.*?<\/user>/gs, (Match, ID: string) => {
-            if (Users.has(ID)) {
-                const Metadata = Users.get(ID)!;
-                Mentioned.push(Metadata.ID);
-                return `@${Metadata.Nickname}(${Metadata.ID})`;
-            }
-            return Match;
-        }),
-        Mentioned.length === 0 ? undefined : Mentioned,
-    ];
-}
-
-/** ExportComments: Export all comments from the database. */
-<<<<<<< HEAD
-async function ExportComments(Database: Mongo.Db, Collection: Mongo.Collection, Condition?: Record<string, unknown>): Promise<Comment[] | undefined> {
-=======
-async function ExportComments(
-    Database: Mongo.Db,
-    Collection: Mongo.Collection,
-    Condition?: Record<string, any>,
-): Promise<Comment[] | undefined> {
->>>>>>> 6dbf872b
-    // Add the cutoff date and find all
-    const ForUsers = Condition === undefined;
-    Condition = Condition ?? {};
-    Condition.Timestamp = { $lte: CutoffDate.getTime() };
-    Condition.Hidden = { $ne: true };
-    const Comments = (await Collection.find(Condition).toArray()) as MongoDocument<{
-        UserID: Mongo.ObjectId;
-        Nickname: string;
-        Verification: string;
-        Timestamp: string;
-        Content: string;
-        TargetID: Mongo.ObjectId;
-    }>[];
-    if (Comments.length === 0) {
-        return undefined;
-    }
-    // Process the comments
-    const Results: Comment[] = [];
-    for (const Comment of Comments) {
-        // Update the user statistics.
-        const User = await ExportUser(Database, Comment.UserID, Comment.Nickname);
-        User.Comments++;
-        SyncUser(User, Comment.Verification, new Date(Comment.Timestamp));
-        if (User.FirstComment === undefined) {
-            User.FirstComment = new Date(Comment.Timestamp);
-        }
-        // Create the comment metadata
-        const Metadata: Comment = {
-            ID: Comment._id.toHexString(),
-            UserID: User.ID,
-            Nickname: User.Nickname,
-            CurrentNickname: Comment.Nickname === User.Nickname ? undefined : Comment.Nickname,
-            Time: new Date(Comment.Timestamp),
-            Content: Comment.Content,
-        };
-        // Find the mentions
-        const [Content, Mentioned] = await FindMentions(Database, Metadata.Content);
-        Metadata.Content = Content;
-        Metadata.Mentions = Mentioned;
-        // If this is for users, put it to the relevant user.
-        if (ForUsers) {
-            const Target = await ExportUser(Database, Comment.TargetID);
-            Target.Messages = Target.Messages ?? [];
-            Target.Messages.push(Metadata);
-        } else {
-            // Otherwise, put it to the results.
-            Results.push(Metadata);
-        }
-    }
-    return Results;
-}
-
-/** Tags: Known tags in Physics Lab. */
-const Tags = new Map<string, string>();
-/** ExportProjects: Export all projects from the database. */
-<<<<<<< HEAD
-async function ExportProjects(Database: Mongo.Db, Collection: Mongo.Collection): Promise<Project[]> {
-    const Projects = (await Collection.find({
-=======
-async function ExportProjects(
-    Database: Mongo.Db,
-    Collection: Mongo.Collection,
-): Promise<Project[]> {
-    const Projects = await Collection.find({
->>>>>>> 6dbf872b
-        CreationDate: { $lte: CutoffDate.getTime() },
-        Visibility: 0,
-    }).toArray()) as MongoDocument<
-        Pick<Project, "Visits" | "Stars" | "Supports" | "Remixes" | "Tags"> & {
-            User: MongoDocument<{
-                Nickname: string;
-                Verification: string;
-            }>;
-            Nickname: string;
-            Category?: string;
-            CreationDate: string;
-            UpdateDate: string;
-            Subject: string;
-            Description: string[];
-        }
-    >[];
-    const Results: Project[] = [];
-    // Go through each project.
-    for (const Project of Projects) {
-        // Update the user statistics.
-        const User = await ExportUser(Database, Project.User._id, Project.Nickname);
-        User.Projects++;
-        SyncUser(User, Project.User.Verification, new Date(Project.UpdateDate));
-        if (User.FirstProject === undefined) {
-            User.FirstProject = new Date(Project.CreationDate);
-        }
-        // Create the project metadata
-        const ID = Project._id.toHexString();
-        const Metadata: Project = {
-            ID,
-            Category: Project.Category ?? "Experiment",
-            UserID: User.ID,
-            Nickname: User.Nickname,
-<<<<<<< HEAD
-            CurrentNickname: Project.User.Nickname === User.Nickname ? undefined : Project.User.Nickname,
-=======
-            CurrentNickname:
-                Project.User.Nickname == User.Nickname ? undefined : Project.User.Nickname,
->>>>>>> 6dbf872b
-            Time: new Date(Project.CreationDate),
-            Title: Project.Subject,
-            Content: Project.Description.join("\n"),
-            Visits: Project.Visits,
-            Stars: Project.Stars,
-            Supports: Project.Supports,
-            Remixes: Project.Remixes,
-            Tags: Project.Tags.map((Tag: string) => Tags.get(Tag) ?? Tag),
-            Cover: `http://physics-static-cn.turtlesim.com/experiments/images/${ID.substring(0, 4)}/${ID.substring(4, 6)}/${ID.substring(
-                6,
-                8,
-            )}/${ID.substring(8, 24)}/${Project.Image}.jpg`,
-            Items: 0,
-        };
-        // Find the mentions
-        const [Content, Mentioned] = await FindMentions(Database, Metadata.Content);
-        Metadata.Content = Content;
-        Metadata.Mentions = Mentioned;
-        Metadata.AllItems = await ExportComments(
-            Database,
-            Database.collection("ExperimentComments"),
-            { TargetID: Project._id },
-        );
-        Metadata.Items = Metadata.AllItems?.length ?? 0;
-        // Get the comments
-        Results.push(Metadata);
-    }
-    return Results;
-}
-
-/** ExportAll: Export everything from the database. */
-async function ExportAll() {
-    // Read projects and comments from the database, anonymize user ids, and export into JSON and CSV format.
-    const RootPath = `${GetDatasetPath()}\\Projects and Comments`;
-
-    // Connect to the localhost
-    const Client = new Mongo.MongoClient("mongodb://127.0.0.1:27017");
-    await Client.connect();
-    const Database = Client.db("QuantumCN");
-    console.log("Connected to the server!");
-
-    // Read the tags
-<<<<<<< HEAD
-    (
-        (await Database.collection("ContentTags").find().toArray()) as MongoDocument<{
-            Identifier: string;
-            Subject: {
-                English: string;
-            };
-        }>[]
-    ).forEach((Tag) => Tags.set(Tag.Identifier, Tag.Subject.English));
-=======
-    (await Database.collection("ContentTags").find().toArray()).forEach((Tag) =>
-        Tags.set(Tag.Identifier, Tag.Subject.English),
-    );
->>>>>>> 6dbf872b
-
-    // Read the projects
-    let Projects: Project[] = [];
-    Projects = Projects.concat(
-        await ExportProjects(Database, Database.collection("ExperimentSummaries")),
-    );
-    Projects = Projects.concat(await ExportProjects(Database, Database.collection("Discussions")));
-
-    // Read personal messages
-<<<<<<< HEAD
-    // let Messages: Comment[] = [];
-    // Messages = Messages.concat((await ExportComments(Database, Database.collection("PersonalComments")))!);
-    // Messages = Messages.concat((await ExportComments(Database, Database.collection("UserComments")))!);
-=======
-    let Messages: Comment[] = [];
-    Messages = Messages.concat(
-        (await ExportComments(Database, Database.collection("PersonalComments")))!,
-    );
-    Messages = Messages.concat(
-        (await ExportComments(Database, Database.collection("UserComments")))!,
-    );
->>>>>>> 6dbf872b
-
-    // Write all projects into a JSON file.
-    File.writeFileSync(`${RootPath}\\Projects.json`, JSON.stringify(Projects, null, 4));
-
-    // Write all users into a JSON file.
-    const UserArray = Array.from(Users.values());
-    File.writeFileSync(`${RootPath}\\Users.json`, JSON.stringify(UserArray, null, 4));
-
-    console.log(
-        `Exported ${Users.size} users, their ${Projects.length} projects, ${Projects.reduce(
-            (Sum, Project) => Sum + Project.Items,
-            0,
-        )} comments on projects, and ${UserArray.reduce((Sum, User) => Sum + (User.Messages?.length ?? 0), 0)} personal comments.`,
-    );
-
-    // Calculate tokens
-    let FullContent = Projects.map((Project) => {
-        let Content = Project.Content;
-        if (Project.CurrentNickname) {
-            Content += `\n${Project.CurrentNickname}`;
-        }
-        if (Project.AllItems) {
-            Content += `\n${Project.AllItems.map((Comment) => {
-                let Message = Comment.Content;
-                if (Comment.CurrentNickname) {
-                    Message += `\n${Comment.CurrentNickname}`;
-                }
-                return Message;
-            }).join("\n")}`;
-        }
-        return Content;
-    }).join("\n");
-    FullContent += UserArray.map((User) => {
-        let Content = User.Nickname;
-        if (User.Messages) {
-            Content += `\n${User.Messages.map((Comment) => {
-                let Message = Comment.Content;
-                if (Comment.CurrentNickname) {
-                    Message += `\n${Comment.CurrentNickname}`;
-                }
-                return Message;
-            }).join("\n")}`;
-        }
-        return Content;
-    }).join("\n");
-
-    console.log(`Total characters: ${FullContent.length}`);
-    // 1 character ~= 1 token
-}
-
-void ExportAll().then(() => process.exit(0));
+import * as File from "fs";
+
+import * as Mongo from "mongodb";
+
+import { GetDatasetPath } from "../../utils/loader.js";
+import type { Comment, Project, User } from "../../utils/schema.js";
+
+import { CutoffDate } from "./message-groups.js";
+
+type MongoDocument<T> = Mongo.WithId<Mongo.BSON.Document> & T;
+
+/** Users: Known users in Physics Lab. */
+const Users = new Map<string, User>();
+/** ExportUser: Export a user from the database. */
+async function ExportUser(
+    Database: Mongo.Db,
+    ID: Mongo.ObjectId,
+    Nickname?: string,
+): Promise<User> {
+    // If the user is already known, return the user.
+    if (Users.has(ID.toHexString())) {
+        return Users.get(ID.toHexString())!;
+    }
+    // Otherwise, read the user from the database.
+    const User = (await Database.collection("Users").findOne({ _id: ID })) as MongoDocument<{
+        Nickname: string;
+        Verification: string;
+    }>;
+    const Statistics = (await Database.collection("UserStatistics").findOne({
+        _id: ID,
+    })) as MongoDocument<{
+        Registration: Date;
+    }>;
+    const Result: User = {
+        ID: Users.size.toString(),
+        Nickname: Nickname ?? User.Nickname,
+        Projects: 0,
+        Comments: 0,
+        FirstUse: Statistics.Registration,
+        Titles: [],
+    };
+    // Sync the verification status at "now" time. - we used Sep 15, 2022 snapshot of Physics Lab's database
+    SyncUser(Result, User.Verification, new Date(2022, 9, 15));
+    Users.set(ID.toHexString(), Result);
+    return Result;
+}
+
+/** SyncUser: Synchronize the user with the verification status. */
+function SyncUser(User: User, Verification: string, Time: Date) {
+    if (Verification === undefined) {
+        return;
+    }
+    // If the user is banned, old-timer, or moderator, update the user.
+    switch (Verification) {
+        case "Banned":
+            User.Banned = true;
+            break;
+        case "Oldtimer":
+            User.Oldtimer = true;
+            break;
+        case "":
+            break;
+        default: {
+            User.Oldtimer = true;
+            User.Moderator = true;
+            break;
+        }
+    }
+    // Update the titles record.
+    Time.setUTCHours(0);
+    // Insert the title based on the time.
+    for (let Index = 0; Index < User.Titles.length; Index++) {
+        if (User.Titles[Index][0].getTime() === Time.getTime()) {
+            User.Titles[Index][1] = Verification;
+            return;
+        }
+        if (User.Titles[Index][0].getTime() > Time.getTime()) {
+            // Consider the previous title.
+            if (Index === 0 || User.Titles[Index - 1][1] !== Verification) {
+                if (User.Titles[Index][1] === Verification) {
+                    // Move the title's time earlier if the title is the same.
+                    User.Titles[Index][0] = Time;
+                } else {
+                    // Insert the title if the title is different.
+                    User.Titles.splice(Index, 0, [Time, Verification]);
+                }
+            }
+            return;
+        }
+    }
+    // If the title is the latest, add it to the end.
+    if (User.Titles.length === 0 || User.Titles[User.Titles.length - 1][1] !== Verification) {
+        User.Titles.push([Time, Verification]);
+    }
+}
+
+/** FindMentions: Find the mentions in the content. */
+async function FindMentions(
+    Database: Mongo.Db,
+    Content: string,
+): Promise<[string, string[] | undefined]> {
+    const Mentioned: string[] = [];
+    for (const Match of Content.matchAll(/<user=([^>]*)>.*?<\/user>/gs)) {
+        try {
+            await ExportUser(Database, Mongo.ObjectId.createFromHexString(Match[1]));
+        } catch {
+            console.log(`Invalid ID: ${Match[1]}`);
+        }
+    }
+    return [
+        Content.replaceAll(/<user=([^>]*)>.*?<\/user>/gs, (Match, ID: string) => {
+            if (Users.has(ID)) {
+                const Metadata = Users.get(ID)!;
+                Mentioned.push(Metadata.ID);
+                return `@${Metadata.Nickname}(${Metadata.ID})`;
+            }
+            return Match;
+        }),
+        Mentioned.length === 0 ? undefined : Mentioned,
+    ];
+}
+
+/** ExportComments: Export all comments from the database. */
+async function ExportComments(
+    Database: Mongo.Db,
+    Collection: Mongo.Collection,
+    Condition?: Record<string, unknown>,
+): Promise<Comment[] | undefined> {
+    // Add the cutoff date and find all
+    const ForUsers = Condition === undefined;
+    Condition = Condition ?? {};
+    Condition.Timestamp = { $lte: CutoffDate.getTime() };
+    Condition.Hidden = { $ne: true };
+    const Comments = (await Collection.find(Condition).toArray()) as MongoDocument<{
+        UserID: Mongo.ObjectId;
+        Nickname: string;
+        Verification: string;
+        Timestamp: string;
+        Content: string;
+        TargetID: Mongo.ObjectId;
+    }>[];
+    if (Comments.length === 0) {
+        return undefined;
+    }
+    // Process the comments
+    const Results: Comment[] = [];
+    for (const Comment of Comments) {
+        // Update the user statistics.
+        const User = await ExportUser(Database, Comment.UserID, Comment.Nickname);
+        User.Comments++;
+        SyncUser(User, Comment.Verification, new Date(Comment.Timestamp));
+        if (User.FirstComment === undefined) {
+            User.FirstComment = new Date(Comment.Timestamp);
+        }
+        // Create the comment metadata
+        const Metadata: Comment = {
+            ID: Comment._id.toHexString(),
+            UserID: User.ID,
+            Nickname: User.Nickname,
+            CurrentNickname: Comment.Nickname === User.Nickname ? undefined : Comment.Nickname,
+            Time: new Date(Comment.Timestamp),
+            Content: Comment.Content,
+        };
+        // Find the mentions
+        const [Content, Mentioned] = await FindMentions(Database, Metadata.Content);
+        Metadata.Content = Content;
+        Metadata.Mentions = Mentioned;
+        // If this is for users, put it to the relevant user.
+        if (ForUsers) {
+            const Target = await ExportUser(Database, Comment.TargetID);
+            Target.Messages = Target.Messages ?? [];
+            Target.Messages.push(Metadata);
+        } else {
+            // Otherwise, put it to the results.
+            Results.push(Metadata);
+        }
+    }
+    return Results;
+}
+
+/** Tags: Known tags in Physics Lab. */
+const Tags = new Map<string, string>();
+/** ExportProjects: Export all projects from the database. */
+async function ExportProjects(
+    Database: Mongo.Db,
+    Collection: Mongo.Collection,
+): Promise<Project[]> {
+    const Projects = (await Collection.find({
+        CreationDate: { $lte: CutoffDate.getTime() },
+        Visibility: 0,
+    }).toArray()) as MongoDocument<
+        Pick<Project, "Visits" | "Stars" | "Supports" | "Remixes" | "Tags"> & {
+            User: MongoDocument<{
+                Nickname: string;
+                Verification: string;
+            }>;
+            Nickname: string;
+            Category?: string;
+            CreationDate: string;
+            UpdateDate: string;
+            Subject: string;
+            Description: string[];
+        }
+    >[];
+    const Results: Project[] = [];
+    // Go through each project.
+    for (const Project of Projects) {
+        // Update the user statistics.
+        const User = await ExportUser(Database, Project.User._id, Project.Nickname);
+        User.Projects++;
+        SyncUser(User, Project.User.Verification, new Date(Project.UpdateDate));
+        if (User.FirstProject === undefined) {
+            User.FirstProject = new Date(Project.CreationDate);
+        }
+        // Create the project metadata
+        const ID = Project._id.toHexString();
+        const Metadata: Project = {
+            ID,
+            Category: Project.Category ?? "Experiment",
+            UserID: User.ID,
+            Nickname: User.Nickname,
+            CurrentNickname:
+                Project.User.Nickname === User.Nickname ? undefined : Project.User.Nickname,
+            Time: new Date(Project.CreationDate),
+            Title: Project.Subject,
+            Content: Project.Description.join("\n"),
+            Visits: Project.Visits,
+            Stars: Project.Stars,
+            Supports: Project.Supports,
+            Remixes: Project.Remixes,
+            Tags: Project.Tags.map((Tag: string) => Tags.get(Tag) ?? Tag),
+            Cover: `http://physics-static-cn.turtlesim.com/experiments/images/${ID.substring(0, 4)}/${ID.substring(4, 6)}/${ID.substring(
+                6,
+                8,
+            )}/${ID.substring(8, 24)}/${Project.Image}.jpg`,
+            Items: 0,
+        };
+        // Find the mentions
+        const [Content, Mentioned] = await FindMentions(Database, Metadata.Content);
+        Metadata.Content = Content;
+        Metadata.Mentions = Mentioned;
+        Metadata.AllItems = await ExportComments(
+            Database,
+            Database.collection("ExperimentComments"),
+            { TargetID: Project._id },
+        );
+        Metadata.Items = Metadata.AllItems?.length ?? 0;
+        // Get the comments
+        Results.push(Metadata);
+    }
+    return Results;
+}
+
+/** ExportAll: Export everything from the database. */
+async function ExportAll() {
+    // Read projects and comments from the database, anonymize user ids, and export into JSON and CSV format.
+    const RootPath = `${GetDatasetPath()}\\Projects and Comments`;
+
+    // Connect to the localhost
+    const Client = new Mongo.MongoClient("mongodb://127.0.0.1:27017");
+    await Client.connect();
+    const Database = Client.db("QuantumCN");
+    console.log("Connected to the server!");
+
+    // Read the tags
+    (
+        (await Database.collection("ContentTags").find().toArray()) as MongoDocument<{
+            Identifier: string;
+            Subject: {
+                English: string;
+            };
+        }>[]
+    ).forEach((Tag) => Tags.set(Tag.Identifier, Tag.Subject.English));
+
+    // Read the projects
+    let Projects: Project[] = [];
+    Projects = Projects.concat(
+        await ExportProjects(Database, Database.collection("ExperimentSummaries")),
+    );
+    Projects = Projects.concat(await ExportProjects(Database, Database.collection("Discussions")));
+
+    // Read personal messages
+    // let Messages: Comment[] = [];
+    // Messages = Messages.concat((await ExportComments(Database, Database.collection("PersonalComments")))!);
+    // Messages = Messages.concat((await ExportComments(Database, Database.collection("UserComments")))!);
+
+    // Write all projects into a JSON file.
+    File.writeFileSync(`${RootPath}\\Projects.json`, JSON.stringify(Projects, null, 4));
+
+    // Write all users into a JSON file.
+    const UserArray = Array.from(Users.values());
+    File.writeFileSync(`${RootPath}\\Users.json`, JSON.stringify(UserArray, null, 4));
+
+    console.log(
+        `Exported ${Users.size} users, their ${Projects.length} projects, ${Projects.reduce(
+            (Sum, Project) => Sum + Project.Items,
+            0,
+        )} comments on projects, and ${UserArray.reduce((Sum, User) => Sum + (User.Messages?.length ?? 0), 0)} personal comments.`,
+    );
+
+    // Calculate tokens
+    let FullContent = Projects.map((Project) => {
+        let Content = Project.Content;
+        if (Project.CurrentNickname) {
+            Content += `\n${Project.CurrentNickname}`;
+        }
+        if (Project.AllItems) {
+            Content += `\n${Project.AllItems.map((Comment) => {
+                let Message = Comment.Content;
+                if (Comment.CurrentNickname) {
+                    Message += `\n${Comment.CurrentNickname}`;
+                }
+                return Message;
+            }).join("\n")}`;
+        }
+        return Content;
+    }).join("\n");
+    FullContent += UserArray.map((User) => {
+        let Content = User.Nickname;
+        if (User.Messages) {
+            Content += `\n${User.Messages.map((Comment) => {
+                let Message = Comment.Content;
+                if (Comment.CurrentNickname) {
+                    Message += `\n${Comment.CurrentNickname}`;
+                }
+                return Message;
+            }).join("\n")}`;
+        }
+        return Content;
+    }).join("\n");
+
+    console.log(`Total characters: ${FullContent.length}`);
+    // 1 character ~= 1 token
+}
+
+void ExportAll().then(() => process.exit(0));