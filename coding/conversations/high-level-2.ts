--- conflicted
+++ resolved
@@ -1,69 +1,59 @@
-import { CodingNotes, ResearchQuestion } from "../../constants.js";
-import type { CodedThread, Conversation, Message } from "../../utils/schema.js";
-
-import { BuildMessagePrompt } from "./conversations.js";
-import { HighLevelAnalyzerBase } from "./high-level.js";
-
-/** HighLevelAnalyzer2: Conduct the first-round high-level coding of the conversations. */
-/* Original prompt format:
-Hi ChatGPT, I want to analyze the following interaction between an instructor and some students:
-[DATA]
-Please give me a codebook to analyze the instructional methodologies and the sentiment within this interaction.
----
-Barany et al. (2024) ChatGPT for Education Research: Exploring the Potential of Large Language Models for Qualitative Codebook Development
----
-However, the original prompt does not give examples as documented by the paper. We modified the prompt to make that happen.
-Changes from HighLevelAnalyzer1: We mentioned fields in the prompt and added a planning stage.
-Adapter: John Chen
-*/
-export default class HighLevelAnalyzer2 extends HighLevelAnalyzerBase {
-    /** Name: The name of the analyzer. */
-    public Name = "high-level-2";
-    /** BaseTemperature: The base temperature for the LLM. */
-    public BaseTemperature = 0.5;
-    /** BuildPrompts: Build the prompts for the LLM. */
-<<<<<<< HEAD
-    public BuildPrompts(_Analysis: CodedThread, _Target: Conversation, Messages: Message[], _ChunkStart: number): Promise<[string, string]> {
-        return Promise.resolve([
-=======
-    public async BuildPrompts(
-        Analysis: CodedThread,
-        Target: Conversation,
-        Messages: Message[],
-        ChunkStart: number,
-    ): Promise<[string, string]> {
-        return [
->>>>>>> 6dbf872b
-            `
-Hi ChatGPT, I want to analyze the following interaction in one of Physics Lab's online message groups.
-Please give me a codebook to analyze factors within this interaction that could contribute to the research.
-${ResearchQuestion}
-${CodingNotes}
-For each code, try to find 3 quotes. Always follow the output format:
----
-* Summary
-{A summary of the conversation}
-
-* Plan
-{A paragraph of plans and guiding questions about analyzing the conversation from multiple theoretical angles}
-
-# Label of category 1
-## Label of code 1
-Definition: A definition of code 1
-- "Example quote 1"
-- "Example quote 2"
-
-## ...
-# ...
-`.trim(),
-<<<<<<< HEAD
-            Messages.map((Message, Index) => `${Index + 1}. ${BuildMessagePrompt(Message)}`).join("\n"),
-        ]);
-=======
-            Messages.map((Message, Index) => `${Index + 1}. ${BuildMessagePrompt(Message)}`).join(
-                "\n",
-            ),
-        ];
->>>>>>> 6dbf872b
-    }
-}
+import { CodingNotes, ResearchQuestion } from "../../constants.js";
+import type { CodedThread, Conversation, Message } from "../../utils/schema.js";
+
+import { BuildMessagePrompt } from "./conversations.js";
+import { HighLevelAnalyzerBase } from "./high-level.js";
+
+/** HighLevelAnalyzer2: Conduct the first-round high-level coding of the conversations. */
+/* Original prompt format:
+Hi ChatGPT, I want to analyze the following interaction between an instructor and some students:
+[DATA]
+Please give me a codebook to analyze the instructional methodologies and the sentiment within this interaction.
+---
+Barany et al. (2024) ChatGPT for Education Research: Exploring the Potential of Large Language Models for Qualitative Codebook Development
+---
+However, the original prompt does not give examples as documented by the paper. We modified the prompt to make that happen.
+Changes from HighLevelAnalyzer1: We mentioned fields in the prompt and added a planning stage.
+Adapter: John Chen
+*/
+export default class HighLevelAnalyzer2 extends HighLevelAnalyzerBase {
+    /** Name: The name of the analyzer. */
+    public Name = "high-level-2";
+    /** BaseTemperature: The base temperature for the LLM. */
+    public BaseTemperature = 0.5;
+    /** BuildPrompts: Build the prompts for the LLM. */
+    public BuildPrompts(
+        _Analysis: CodedThread,
+        _Target: Conversation,
+        Messages: Message[],
+        _ChunkStart: number,
+    ): Promise<[string, string]> {
+        return Promise.resolve([
+            `
+Hi ChatGPT, I want to analyze the following interaction in one of Physics Lab's online message groups.
+Please give me a codebook to analyze factors within this interaction that could contribute to the research.
+${ResearchQuestion}
+${CodingNotes}
+For each code, try to find 3 quotes. Always follow the output format:
+---
+* Summary
+{A summary of the conversation}
+
+* Plan
+{A paragraph of plans and guiding questions about analyzing the conversation from multiple theoretical angles}
+
+# Label of category 1
+## Label of code 1
+Definition: A definition of code 1
+- "Example quote 1"
+- "Example quote 2"
+
+## ...
+# ...
+`.trim(),
+            Messages.map((Message, Index) => `${Index + 1}. ${BuildMessagePrompt(Message)}`).join(
+                "\n",
+            ),
+        ]);
+    }
+}