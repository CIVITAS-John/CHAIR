--- conflicted
+++ resolved
@@ -141,18 +141,13 @@
                 if (Owner === 0) {
                     continue;
                 }
-<<<<<<< HEAD
-                const Sources = FindExampleSources(this.Dataset.Codebooks[Owner], Code, Example, Owner);
-                if (Sources.length === 0) {
-=======
                 const Sources = FindExampleSources(
                     this.Dataset.Codebooks[Owner],
                     Code,
                     Example,
                     Owner,
                 );
-                if (Sources.length == 0) {
->>>>>>> 6dbf872b
+                if (Sources.length === 0) {
                     continue;
                 }
                 this.BuildOwnerLink(Code, Sources, Owner).appendTo(Owners);
