--- conflicted
+++ resolved
@@ -1,169 +1,148 @@
-import type { Cash } from "cash-dom";
-import d3 from "d3";
-
-import { Panel } from "../panels/panel.js";
-import { GetConsolidatedSize } from "../utils/dataset.js";
-import { EvaluateCodebooks } from "../utils/evaluate.js";
-import { OwnerFilter } from "../utils/filters.js";
-import type { Visualizer } from "../visualizer.js";
-
-/** CodebookSection: The codebook side panel. */
-export class CodebookSection extends Panel {
-    /** Name: The short name of the panel. */
-    public Name = "Coders";
-    /** Title: The title of the panel. */
-    public override Title = "Codebook Overview";
-    /** Constructor: Constructing the panel. */
-    public constructor(Container: Cash, Visualizer: Visualizer) {
-        super(Container, Visualizer);
-        this.Visualizer = Visualizer;
-        this.Container = $('<div class="codebook"></div>').appendTo(Container).hide();
-    }
-    /** Render: Render the panel. */
-    public override Render() {
-        this.Container.empty();
-        // Some notes
-        $('<p class="tips"></p>')
-            .appendTo(this.Container)
-            .html(
-                `Note that all metrics are relative (i.e. against the Aggregated Code Space of the following Code Spaces).
-                <a href="javascript:void(0)">Click here</a> to manually verify each codebook's coverage.`,
-            )
-            .find("a")
-            .on("click", () => {
-                this.Visualizer.Dialog.ValidateCoverageByCodes();
-            });
-        // Evaluate the codebooks
-        const Names = this.Dataset.Names;
-        const Codebooks = this.Dataset.Codebooks;
-        const Results = EvaluateCodebooks(this.Visualizer.Dataset, this.Parameters);
-        const Metrics = Object.keys(Results[Names[1]]).slice(0, -2);
-        const Colors: Record<string, d3.ScaleSequential<string>> = {};
-        // Flatten the dataset
-        const Dataset: { Name: string; Metric: string; Value: number }[] = [];
-        for (const Name of Names) {
-            const Result = Results[Name];
-            for (const Metric of Metrics) {
-                Dataset.push({ Name, Metric, Value: Result[Metric] });
-            }
-        }
-        // Build color scales
-        for (const Metric of Metrics) {
-            const Minimum = d3.min(
-                Dataset.filter((Evaluation) => Evaluation.Metric === Metric),
-                (Evaluation) => Evaluation.Value,
-            )!;
-            const Maximum = d3.max(
-                Dataset.filter((Evaluation) => Evaluation.Metric === Metric),
-                (Evaluation) => Evaluation.Value,
-            )!;
-<<<<<<< HEAD
-            if (Metric === "Divergence") {
-                Colors[Metric] = d3.scaleSequential().interpolator(d3.interpolateViridis).domain([Maximum, Minimum]);
-=======
-            if (Metric == "Divergence") {
-                Colors[Metric] = d3
-                    .scaleSequential()
-                    .interpolator(d3.interpolateViridis)
-                    .domain([Maximum, Minimum]);
->>>>>>> 6dbf872b
-            } else {
-                Colors[Metric] = d3
-                    .scaleSequential()
-                    .interpolator(d3.interpolateViridis)
-                    .domain([Minimum, Maximum]);
-            }
-        }
-        // Render the codebooks and evaluation results
-        this.BuildTable(
-            Object.entries(Results),
-            (Row, [Key, Value], Index) => {
-                const Codebook = Codebooks[Index + 1];
-                // Name of the codebook
-                const Summary = $('<td class="codebook-cell"></td>')
-                    .attr("id", `codebook-${Index + 1}`)
-                    .addClass("actionable")
-                    .appendTo(Row);
-                Summary.append($("<h4></h4>").text(Key))
-                    .append($('<p class="tips"></p>').text(`${Object.keys(Codebook).length} codes`))
-<<<<<<< HEAD
-                    .append($('<p class="tips"></p>').text(`${GetConsolidatedSize(Codebooks[0], Codebook)} consolidated`))
-                    .on("mouseover", () => this.Visualizer.SetFilter(true, new OwnerFilter(), Index + 1))
-                    .on("mouseout", () => this.Visualizer.SetFilter(true, new OwnerFilter()))
-                    .on("click", (Event: MouseEvent) => {
-=======
-                    .append(
-                        $('<p class="tips"></p>').text(
-                            `${GetConsolidatedSize(Codebooks[0], Codebook)} consolidated`,
-                        ),
-                    )
-                    .on("mouseover", (Event) =>
-                        this.Visualizer.SetFilter(true, new OwnerFilter(), Index + 1),
-                    )
-                    .on("mouseout", (Event) => this.Visualizer.SetFilter(true, new OwnerFilter()))
-                    .on("click", (Event) => {
->>>>>>> 6dbf872b
-                        if (Event.shiftKey) {
-                            this.Visualizer.SetFilter(false, new OwnerFilter(), Index + 1, true);
-                        } else {
-                            if (!this.Visualizer.IsFilterApplied("Owner", Index + 1)) {
-                                this.Visualizer.SetFilter(
-                                    false,
-                                    new OwnerFilter(),
-                                    Index + 1,
-                                    Event.shiftKey,
-                                    "Coverage",
-                                );
-                            }
-                            this.Visualizer.SidePanel.ShowPanel("Codes");
-                        }
-                    })
-                    .toggleClass("chosen", this.Visualizer.IsFilterApplied("Owner", Index + 1));
-                // Evaluation results
-                Metrics.forEach((Metric) => {
-                    const MetricValue = Value[Metric];
-                    const Color = Colors[Metric](MetricValue);
-                    const Cell = $('<td class="metric-cell"></td>')
-                        .attr("id", `metric-${Index}-${Metric}`)
-<<<<<<< HEAD
-                        .text(d3.format(Metric === "Divergence" ? ".1%" : ".1%")(MetricValue))
-                        .on("mouseover", () => this.Visualizer.SetFilter(true, new OwnerFilter(), Index + 1, false, Metric))
-                        .on("mouseout", () => this.Visualizer.SetFilter(true, new OwnerFilter()))
-                        .on("click", (Event: MouseEvent) => this.Visualizer.SetFilter(false, new OwnerFilter(), Index + 1, Event.shiftKey, Metric))
-=======
-                        .text(d3.format(Metric == "Divergence" ? ".1%" : ".1%")(MetricValue))
-                        .on("mouseover", (Event) =>
-                            this.Visualizer.SetFilter(
-                                true,
-                                new OwnerFilter(),
-                                Index + 1,
-                                false,
-                                Metric,
-                            ),
-                        )
-                        .on("mouseout", (Event) =>
-                            this.Visualizer.SetFilter(true, new OwnerFilter()),
-                        )
-                        .on("click", (Event) =>
-                            this.Visualizer.SetFilter(
-                                false,
-                                new OwnerFilter(),
-                                Index + 1,
-                                Event.shiftKey,
-                                Metric,
-                            ),
-                        )
->>>>>>> 6dbf872b
-                        .css("background", Color)
-                        .css("color", d3.lab(Color).l > 70 ? "black" : "white")
-                        .toggleClass(
-                            "chosen",
-                            this.Visualizer.IsFilterApplied("Owner", Index + 1, Metric),
-                        );
-                    Row.append(Cell);
-                });
-            },
-            ["Codebook", ...Metrics],
-        );
-    }
-}
+import type { Cash } from "cash-dom";
+import d3 from "d3";
+
+import { Panel } from "../panels/panel.js";
+import { GetConsolidatedSize } from "../utils/dataset.js";
+import { EvaluateCodebooks } from "../utils/evaluate.js";
+import { OwnerFilter } from "../utils/filters.js";
+import type { Visualizer } from "../visualizer.js";
+
+/** CodebookSection: The codebook side panel. */
+export class CodebookSection extends Panel {
+    /** Name: The short name of the panel. */
+    public Name = "Coders";
+    /** Title: The title of the panel. */
+    public override Title = "Codebook Overview";
+    /** Constructor: Constructing the panel. */
+    public constructor(Container: Cash, Visualizer: Visualizer) {
+        super(Container, Visualizer);
+        this.Visualizer = Visualizer;
+        this.Container = $('<div class="codebook"></div>').appendTo(Container).hide();
+    }
+    /** Render: Render the panel. */
+    public override Render() {
+        this.Container.empty();
+        // Some notes
+        $('<p class="tips"></p>')
+            .appendTo(this.Container)
+            .html(
+                `Note that all metrics are relative (i.e. against the Aggregated Code Space of the following Code Spaces).
+                <a href="javascript:void(0)">Click here</a> to manually verify each codebook's coverage.`,
+            )
+            .find("a")
+            .on("click", () => {
+                this.Visualizer.Dialog.ValidateCoverageByCodes();
+            });
+        // Evaluate the codebooks
+        const Names = this.Dataset.Names;
+        const Codebooks = this.Dataset.Codebooks;
+        const Results = EvaluateCodebooks(this.Visualizer.Dataset, this.Parameters);
+        const Metrics = Object.keys(Results[Names[1]]).slice(0, -2);
+        const Colors: Record<string, d3.ScaleSequential<string>> = {};
+        // Flatten the dataset
+        const Dataset: { Name: string; Metric: string; Value: number }[] = [];
+        for (const Name of Names) {
+            const Result = Results[Name];
+            for (const Metric of Metrics) {
+                Dataset.push({ Name, Metric, Value: Result[Metric] });
+            }
+        }
+        // Build color scales
+        for (const Metric of Metrics) {
+            const Minimum = d3.min(
+                Dataset.filter((Evaluation) => Evaluation.Metric === Metric),
+                (Evaluation) => Evaluation.Value,
+            )!;
+            const Maximum = d3.max(
+                Dataset.filter((Evaluation) => Evaluation.Metric === Metric),
+                (Evaluation) => Evaluation.Value,
+            )!;
+            if (Metric === "Divergence") {
+                Colors[Metric] = d3
+                    .scaleSequential()
+                    .interpolator(d3.interpolateViridis)
+                    .domain([Maximum, Minimum]);
+            } else {
+                Colors[Metric] = d3
+                    .scaleSequential()
+                    .interpolator(d3.interpolateViridis)
+                    .domain([Minimum, Maximum]);
+            }
+        }
+        // Render the codebooks and evaluation results
+        this.BuildTable(
+            Object.entries(Results),
+            (Row, [Key, Value], Index) => {
+                const Codebook = Codebooks[Index + 1];
+                // Name of the codebook
+                const Summary = $('<td class="codebook-cell"></td>')
+                    .attr("id", `codebook-${Index + 1}`)
+                    .addClass("actionable")
+                    .appendTo(Row);
+                Summary.append($("<h4></h4>").text(Key))
+                    .append($('<p class="tips"></p>').text(`${Object.keys(Codebook).length} codes`))
+                    .append(
+                        $('<p class="tips"></p>').text(
+                            `${GetConsolidatedSize(Codebooks[0], Codebook)} consolidated`,
+                        ),
+                    )
+                    .on("mouseover", () =>
+                        this.Visualizer.SetFilter(true, new OwnerFilter(), Index + 1),
+                    )
+                    .on("mouseout", () => this.Visualizer.SetFilter(true, new OwnerFilter()))
+                    .on("click", (Event: MouseEvent) => {
+                        if (Event.shiftKey) {
+                            this.Visualizer.SetFilter(false, new OwnerFilter(), Index + 1, true);
+                        } else {
+                            if (!this.Visualizer.IsFilterApplied("Owner", Index + 1)) {
+                                this.Visualizer.SetFilter(
+                                    false,
+                                    new OwnerFilter(),
+                                    Index + 1,
+                                    Event.shiftKey,
+                                    "Coverage",
+                                );
+                            }
+                            this.Visualizer.SidePanel.ShowPanel("Codes");
+                        }
+                    })
+                    .toggleClass("chosen", this.Visualizer.IsFilterApplied("Owner", Index + 1));
+                // Evaluation results
+                Metrics.forEach((Metric) => {
+                    const MetricValue = Value[Metric];
+                    const Color = Colors[Metric](MetricValue);
+                    const Cell = $('<td class="metric-cell"></td>')
+                        .attr("id", `metric-${Index}-${Metric}`)
+                        .text(d3.format(Metric === "Divergence" ? ".1%" : ".1%")(MetricValue))
+                        .on("mouseover", () =>
+                            this.Visualizer.SetFilter(
+                                true,
+                                new OwnerFilter(),
+                                Index + 1,
+                                false,
+                                Metric,
+                            ),
+                        )
+                        .on("mouseout", () => this.Visualizer.SetFilter(true, new OwnerFilter()))
+                        .on("click", (Event: MouseEvent) =>
+                            this.Visualizer.SetFilter(
+                                false,
+                                new OwnerFilter(),
+                                Index + 1,
+                                Event.shiftKey,
+                                Metric,
+                            ),
+                        )
+                        .css("background", Color)
+                        .css("color", d3.lab(Color).l > 70 ? "black" : "white")
+                        .toggleClass(
+                            "chosen",
+                            this.Visualizer.IsFilterApplied("Owner", Index + 1, Metric),
+                        );
+                    Row.append(Cell);
+                });
+            },
+            ["Codebook", ...Metrics],
+        );
+    }
+}