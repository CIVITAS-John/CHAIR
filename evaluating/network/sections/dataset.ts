--- conflicted
+++ resolved
@@ -1,235 +1,209 @@
-import type { Cash } from "cash-dom";
-import d3 from "d3";
-
-import type { Code, DataChunk, DataItem } from "../../../utils/schema.js";
-import { Panel } from "../panels/panel.js";
-import { GetItemsFromDataset } from "../utils/dataset.js";
-import { ChunkFilter, DatasetFilter } from "../utils/filters.js";
-import { FilterNodeByExample } from "../utils/graph.js";
-import { FormatDate } from "../utils/utils.js";
-import type { Visualizer } from "../visualizer.js";
-
-/** DatasetSection: The dataset side panel. */
-export class DatasetSection extends Panel {
-    /** Name: The short name of the panel. */
-    public Name = "Datasets";
-    /** Title: The title of the panel. */
-    public override Title = "Dataset Overview";
-    /** Constructor: Constructing the panel. */
-    public constructor(Container: Cash, Visualizer: Visualizer) {
-        super(Container, Visualizer);
-        this.Visualizer = Visualizer;
-        this.Container = $('<div class="dataset"></div>').appendTo(Container).hide();
-    }
-    /** Show: Show the panel. */
-    public override Show() {
-        this.Container.show();
-        this.ShowDatasets();
-    }
-    /** RatioColorizer: The colorizer for ratios. */
-    private RatioColorizer = d3
-        .scaleSequential()
-        .interpolator(d3.interpolateViridis)
-        .domain([0, 1]);
-    /** ShowDatasets: Show all datasets. */
-    public ShowDatasets() {
-        this.SetRefresh(() => {
-            this.Container.empty();
-            // Basic information
-            this.Container.append($("<h3>Metadata</h3>"));
-            this.BuildList(
-                [
-                    { Name: "Title", Value: this.Source.Title },
-                    { Name: "Description", Value: this.Source.Description },
-                    { Name: "Research Question", Value: this.Source.ResearchQuestion },
-                    { Name: "Notes for Coding", Value: this.Source.CodingNotes },
-                ],
-                (Item, Data) => {
-                    Item.append($(`<strong>${Data.Name}:</strong>`));
-                    Item.append($("<span></span>").text(Data.Value));
-                },
-            ).appendTo(this.Container);
-            // Source datasets
-            const Nodes = this.GetGraph<Code>().Nodes;
-            this.Container.append($("<h3>Datasets</h3>"));
-            this.BuildTable(
-                Object.entries(this.Source.Data),
-                (Row, [Key, Value]) => {
-                    // Interactivity
-                    Row.toggleClass("chosen", this.Visualizer.IsFilterApplied("Dataset", Key))
-<<<<<<< HEAD
-                        .on("mouseover", () => this.Visualizer.SetFilter(true, new DatasetFilter(), Key))
-                        .on("mouseout", () => this.Visualizer.SetFilter(true, new DatasetFilter()));
-                    // Show the summary
-                    const Summary = $('<td class="dataset-cell actionable"></td>').attr("id", `dataset-${Key}`).appendTo(Row);
-                    Summary.append($("<h4></h4>").text(Key)).on("click", (Event: MouseEvent) => {
-=======
-                        .on("mouseover", (Event) =>
-                            this.Visualizer.SetFilter(true, new DatasetFilter(), Key),
-                        )
-                        .on("mouseout", (Event) =>
-                            this.Visualizer.SetFilter(true, new DatasetFilter()),
-                        );
-                    // Show the summary
-                    const Summary = $('<td class="dataset-cell actionable"></td>')
-                        .attr("id", `dataset-${Key}`)
-                        .appendTo(Row);
-                    Summary.append($("<h4></h4>").text(Key)).on("click", (Event) => {
->>>>>>> 6dbf872b
-                        if (Event.shiftKey) {
-                            this.Visualizer.SetFilter(
-                                false,
-                                new DatasetFilter(),
-                                Key,
-                                Event.shiftKey,
-                            );
-                        } else {
-                            this.ShowDataset(Key, Value);
-                        }
-                    });
-                    // Find the date
-                    const Items = GetItemsFromDataset(Value);
-                    const Dates = Items.map((Item) => Item.Time).sort(
-                        (A, B) => A.getTime() - B.getTime(),
-                    );
-                    Summary.append($('<p class="tips"></p>').text(`From ${FormatDate(Dates[0])}`));
-                    Summary.append(
-                        $('<p class="tips"></p>').text(`To ${FormatDate(Dates[Dates.length - 1])}`),
-                    );
-                    // Show the items
-                    const IDs = new Set(Items.map((Item) => Item.ID));
-                    const SizeCell = $('<td class="number-cell actionable"></td>')
-                        .text(`${IDs.size}`)
-                        .appendTo(Row);
-                    SizeCell.append(
-                        $('<p class="tips"></p>').text(`${Object.keys(Value).length} Chunks`),
-                    );
-                    // Show the codes
-                    const Codes = Nodes.filter((Node) =>
-                        FilterNodeByExample(Node, Array.from(IDs)),
-                    );
-                    const Currents = Codes.filter((Node) => !Node.Hidden);
-                    const Color = this.RatioColorizer(Currents.length / Codes.length);
-                    $('<td class="metric-cell"></td>')
-                        .css("background-color", Color.toString())
-                        .css("color", d3.lab(Color).l > 70 ? "black" : "white")
-                        .appendTo(Row)
-                        .text(`${Currents.length}`)
-                        .append(
-                            $("<p></p>").text(d3.format(".0%")(Currents.length / Codes.length)),
-                        );
-                    $('<td class="number-cell actionable"></td>')
-                        .appendTo(Row)
-                        .text(`${Codes.length}`)
-                        .append($("<p></p>").text("100%"));
-                    // Generic click event
-                    Row.children("td:not(.dataset-cell)").on("click", (Event: MouseEvent) =>
-                        this.Visualizer.SetFilter(false, new DatasetFilter(), Key, Event.shiftKey),
-                    );
-                },
-                ["Metadata", "Items", "Filtered", "Codes"],
-            );
-        });
-    }
-    /** ShowDataset: Show a specific dataset. */
-    public ShowDataset(Name: string, Dataset: Record<string, DataChunk<DataItem>>) {
-        // Filter by the dataset, if not already
-        if (!this.Visualizer.IsFilterApplied("Dataset", Name)) {
-            this.Visualizer.SetFilter(false, new DatasetFilter(), Name);
-        }
-        // Show the component
-        this.SetRefresh(() => {
-            this.Container.empty();
-            // Show the title
-            this.Container.append(
-                $(`<h3>${Name} (${Object.keys(Dataset).length} Chunks)</h3>`).prepend(
-                    this.BuildReturn(() => {
-                        if (this.Visualizer.IsFilterApplied("Dataset", Name)) {
-                            this.Visualizer.SetFilter(false, new DatasetFilter());
-                        }
-                        this.ShowDatasets();
-                    }),
-                ),
-            );
-            // Show the chunks
-            const Nodes = this.GetGraph<Code>().Nodes;
-            this.BuildTable(
-                Object.entries(Dataset),
-                (Row, [Key, Chunk]) => {
-                    // Interactivity
-                    Row.toggleClass("chosen", this.Visualizer.IsFilterApplied("Chunk", Key))
-<<<<<<< HEAD
-                        .on("mouseover", () => this.Visualizer.SetFilter(true, new ChunkFilter(), Key))
-                        .on("mouseout", () => this.Visualizer.SetFilter(true, new ChunkFilter()));
-=======
-                        .on("mouseover", (Event) =>
-                            this.Visualizer.SetFilter(true, new ChunkFilter(), Key),
-                        )
-                        .on("mouseout", (Event) =>
-                            this.Visualizer.SetFilter(true, new ChunkFilter()),
-                        );
->>>>>>> 6dbf872b
-                    // Show the summary
-                    const Summary = $('<td class="chunk-cell actionable"></td>')
-                        .attr("id", `chunk-${Key}`)
-                        .appendTo(Row);
-                    Summary.append($("<h4></h4>").text(`Chunk ${Key}`));
-                    // Find the date
-                    let Items = Chunk.AllItems ?? [];
-<<<<<<< HEAD
-                    Items = Items.filter((Item) => (this.Parameters.UseExtendedChunk ? true : !Item.Chunk || Item.Chunk === Key));
-                    const Dates = Items.map((Item) => Item.Time).sort((A, B) => A.getTime() - B.getTime());
-=======
-                    Items = Items.filter((Item) =>
-                        this.Parameters.UseExtendedChunk ? true : !Item.Chunk || Item.Chunk == Key,
-                    );
-                    const Dates = Items.map((Item) => Item.Time).sort(
-                        (A, B) => A.getTime() - B.getTime(),
-                    );
->>>>>>> 6dbf872b
-                    Summary.append($('<p class="tips"></p>').text(`From ${FormatDate(Dates[0])}`));
-                    Summary.append(
-                        $('<p class="tips"></p>').text(`To ${FormatDate(Dates[Dates.length - 1])}`),
-                    );
-                    Summary.on("click", () => {
-                        this.Dialog.ShowChunk(Key, Chunk);
-                    });
-                    // Show the items
-                    $('<td class="number-cell actionable"></td>')
-                        .text(Items.length.toString())
-                        .appendTo(Row);
-                    // Show the codes
-                    const Codes = Nodes.filter((Node) =>
-<<<<<<< HEAD
-                        FilterNodeByExample(
-                            Node,
-                            Items.map((Item) => Item.ID),
-                        ),
-=======
-                        FilterNodeByExample(Node, Items.map((Item) => Item.ID) ?? []),
->>>>>>> 6dbf872b
-                    );
-                    const Currents = Codes.filter((Node) => !Node.Hidden);
-                    const Color = this.RatioColorizer(Currents.length / Math.max(1, Codes.length));
-                    $('<td class="metric-cell"></td>')
-                        .css("background-color", Color.toString())
-                        .css("color", d3.lab(Color).l > 70 ? "black" : "white")
-                        .appendTo(Row)
-                        .text(`${Currents.length}`)
-                        .append(
-                            $("<p></p>").text(d3.format(".0%")(Currents.length / Codes.length)),
-                        );
-                    $('<td class="number-cell actionable"></td>')
-                        .appendTo(Row)
-                        .text(`${Codes.length}`)
-                        .append($("<p></p>").text("100%"));
-                    // Generic click event
-                    Row.children("td:not(.chunk-cell)").on("click", (Event: MouseEvent) =>
-                        this.Visualizer.SetFilter(false, new ChunkFilter(), Key, Event.shiftKey),
-                    );
-                },
-                ["Metadata", "Items", "Filtered", "Codes"],
-            );
-        });
-    }
-}
+import type { Cash } from "cash-dom";
+import d3 from "d3";
+
+import type { Code, DataChunk, DataItem } from "../../../utils/schema.js";
+import { Panel } from "../panels/panel.js";
+import { GetItemsFromDataset } from "../utils/dataset.js";
+import { ChunkFilter, DatasetFilter } from "../utils/filters.js";
+import { FilterNodeByExample } from "../utils/graph.js";
+import { FormatDate } from "../utils/utils.js";
+import type { Visualizer } from "../visualizer.js";
+
+/** DatasetSection: The dataset side panel. */
+export class DatasetSection extends Panel {
+    /** Name: The short name of the panel. */
+    public Name = "Datasets";
+    /** Title: The title of the panel. */
+    public override Title = "Dataset Overview";
+    /** Constructor: Constructing the panel. */
+    public constructor(Container: Cash, Visualizer: Visualizer) {
+        super(Container, Visualizer);
+        this.Visualizer = Visualizer;
+        this.Container = $('<div class="dataset"></div>').appendTo(Container).hide();
+    }
+    /** Show: Show the panel. */
+    public override Show() {
+        this.Container.show();
+        this.ShowDatasets();
+    }
+    /** RatioColorizer: The colorizer for ratios. */
+    private RatioColorizer = d3
+        .scaleSequential()
+        .interpolator(d3.interpolateViridis)
+        .domain([0, 1]);
+    /** ShowDatasets: Show all datasets. */
+    public ShowDatasets() {
+        this.SetRefresh(() => {
+            this.Container.empty();
+            // Basic information
+            this.Container.append($("<h3>Metadata</h3>"));
+            this.BuildList(
+                [
+                    { Name: "Title", Value: this.Source.Title },
+                    { Name: "Description", Value: this.Source.Description },
+                    { Name: "Research Question", Value: this.Source.ResearchQuestion },
+                    { Name: "Notes for Coding", Value: this.Source.CodingNotes },
+                ],
+                (Item, Data) => {
+                    Item.append($(`<strong>${Data.Name}:</strong>`));
+                    Item.append($("<span></span>").text(Data.Value));
+                },
+            ).appendTo(this.Container);
+            // Source datasets
+            const Nodes = this.GetGraph<Code>().Nodes;
+            this.Container.append($("<h3>Datasets</h3>"));
+            this.BuildTable(
+                Object.entries(this.Source.Data),
+                (Row, [Key, Value]) => {
+                    // Interactivity
+                    Row.toggleClass("chosen", this.Visualizer.IsFilterApplied("Dataset", Key))
+                        .on("mouseover", () =>
+                            this.Visualizer.SetFilter(true, new DatasetFilter(), Key),
+                        )
+                        .on("mouseout", () => this.Visualizer.SetFilter(true, new DatasetFilter()));
+                    // Show the summary
+                    const Summary = $('<td class="dataset-cell actionable"></td>')
+                        .attr("id", `dataset-${Key}`)
+                        .appendTo(Row);
+                    Summary.append($("<h4></h4>").text(Key)).on("click", (Event: MouseEvent) => {
+                        if (Event.shiftKey) {
+                            this.Visualizer.SetFilter(
+                                false,
+                                new DatasetFilter(),
+                                Key,
+                                Event.shiftKey,
+                            );
+                        } else {
+                            this.ShowDataset(Key, Value);
+                        }
+                    });
+                    // Find the date
+                    const Items = GetItemsFromDataset(Value);
+                    const Dates = Items.map((Item) => Item.Time).sort(
+                        (A, B) => A.getTime() - B.getTime(),
+                    );
+                    Summary.append($('<p class="tips"></p>').text(`From ${FormatDate(Dates[0])}`));
+                    Summary.append(
+                        $('<p class="tips"></p>').text(`To ${FormatDate(Dates[Dates.length - 1])}`),
+                    );
+                    // Show the items
+                    const IDs = new Set(Items.map((Item) => Item.ID));
+                    const SizeCell = $('<td class="number-cell actionable"></td>')
+                        .text(`${IDs.size}`)
+                        .appendTo(Row);
+                    SizeCell.append(
+                        $('<p class="tips"></p>').text(`${Object.keys(Value).length} Chunks`),
+                    );
+                    // Show the codes
+                    const Codes = Nodes.filter((Node) =>
+                        FilterNodeByExample(Node, Array.from(IDs)),
+                    );
+                    const Currents = Codes.filter((Node) => !Node.Hidden);
+                    const Color = this.RatioColorizer(Currents.length / Codes.length);
+                    $('<td class="metric-cell"></td>')
+                        .css("background-color", Color.toString())
+                        .css("color", d3.lab(Color).l > 70 ? "black" : "white")
+                        .appendTo(Row)
+                        .text(`${Currents.length}`)
+                        .append(
+                            $("<p></p>").text(d3.format(".0%")(Currents.length / Codes.length)),
+                        );
+                    $('<td class="number-cell actionable"></td>')
+                        .appendTo(Row)
+                        .text(`${Codes.length}`)
+                        .append($("<p></p>").text("100%"));
+                    // Generic click event
+                    Row.children("td:not(.dataset-cell)").on("click", (Event: MouseEvent) =>
+                        this.Visualizer.SetFilter(false, new DatasetFilter(), Key, Event.shiftKey),
+                    );
+                },
+                ["Metadata", "Items", "Filtered", "Codes"],
+            );
+        });
+    }
+    /** ShowDataset: Show a specific dataset. */
+    public ShowDataset(Name: string, Dataset: Record<string, DataChunk<DataItem>>) {
+        // Filter by the dataset, if not already
+        if (!this.Visualizer.IsFilterApplied("Dataset", Name)) {
+            this.Visualizer.SetFilter(false, new DatasetFilter(), Name);
+        }
+        // Show the component
+        this.SetRefresh(() => {
+            this.Container.empty();
+            // Show the title
+            this.Container.append(
+                $(`<h3>${Name} (${Object.keys(Dataset).length} Chunks)</h3>`).prepend(
+                    this.BuildReturn(() => {
+                        if (this.Visualizer.IsFilterApplied("Dataset", Name)) {
+                            this.Visualizer.SetFilter(false, new DatasetFilter());
+                        }
+                        this.ShowDatasets();
+                    }),
+                ),
+            );
+            // Show the chunks
+            const Nodes = this.GetGraph<Code>().Nodes;
+            this.BuildTable(
+                Object.entries(Dataset),
+                (Row, [Key, Chunk]) => {
+                    // Interactivity
+                    Row.toggleClass("chosen", this.Visualizer.IsFilterApplied("Chunk", Key))
+                        .on("mouseover", () =>
+                            this.Visualizer.SetFilter(true, new ChunkFilter(), Key),
+                        )
+                        .on("mouseout", () => this.Visualizer.SetFilter(true, new ChunkFilter()));
+                    // Show the summary
+                    const Summary = $('<td class="chunk-cell actionable"></td>')
+                        .attr("id", `chunk-${Key}`)
+                        .appendTo(Row);
+                    Summary.append($("<h4></h4>").text(`Chunk ${Key}`));
+                    // Find the date
+                    let Items = Chunk.AllItems ?? [];
+                    Items = Items.filter((Item) =>
+                        this.Parameters.UseExtendedChunk ? true : !Item.Chunk || Item.Chunk === Key,
+                    );
+                    const Dates = Items.map((Item) => Item.Time).sort(
+                        (A, B) => A.getTime() - B.getTime(),
+                    );
+                    Summary.append($('<p class="tips"></p>').text(`From ${FormatDate(Dates[0])}`));
+                    Summary.append(
+                        $('<p class="tips"></p>').text(`To ${FormatDate(Dates[Dates.length - 1])}`),
+                    );
+                    Summary.on("click", () => {
+                        this.Dialog.ShowChunk(Key, Chunk);
+                    });
+                    // Show the items
+                    $('<td class="number-cell actionable"></td>')
+                        .text(Items.length.toString())
+                        .appendTo(Row);
+                    // Show the codes
+                    const Codes = Nodes.filter((Node) =>
+                        FilterNodeByExample(
+                            Node,
+                            Items.map((Item) => Item.ID),
+                        ),
+                    );
+                    const Currents = Codes.filter((Node) => !Node.Hidden);
+                    const Color = this.RatioColorizer(Currents.length / Math.max(1, Codes.length));
+                    $('<td class="metric-cell"></td>')
+                        .css("background-color", Color.toString())
+                        .css("color", d3.lab(Color).l > 70 ? "black" : "white")
+                        .appendTo(Row)
+                        .text(`${Currents.length}`)
+                        .append(
+                            $("<p></p>").text(d3.format(".0%")(Currents.length / Codes.length)),
+                        );
+                    $('<td class="number-cell actionable"></td>')
+                        .appendTo(Row)
+                        .text(`${Codes.length}`)
+                        .append($("<p></p>").text("100%"));
+                    // Generic click event
+                    Row.children("td:not(.chunk-cell)").on("click", (Event: MouseEvent) =>
+                        this.Visualizer.SetFilter(false, new ChunkFilter(), Key, Event.shiftKey),
+                    );
+                },
+                ["Metadata", "Items", "Filtered", "Codes"],
+            );
+        });
+    }
+}