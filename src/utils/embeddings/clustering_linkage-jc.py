--- conflicted
+++ resolved
@@ -22,12 +22,7 @@
 linkage_mtd = sys.argv[4] if len(sys.argv) > 4 else "ward"
 max_dist = float(sys.argv[5]) if len(sys.argv) > 5 else 0.6
 min_dist = float(sys.argv[6]) if len(sys.argv) > 6 else 0.4
-<<<<<<< HEAD
-interactive = sys.argv[7] if len(sys.argv) > 7 else False
-interactive = False if interactive == "false" else interactive
-=======
 interactive = sys.argv[7].lower() == "true" if len(sys.argv) > 7 else False
->>>>>>> e502c6cb
 tar_dims = int(sys.argv[8]) if len(sys.argv) > 8 else dims
 plotting = sys.argv[9] == "True" if len(sys.argv) > 9 else False
 
