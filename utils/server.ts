--- conflicted
+++ resolved
@@ -16,49 +16,21 @@
 ): Promise<T | undefined> {
     let Shutdown: (Data?: T) => void;
     // Create the server
-<<<<<<< HEAD
-    const Server: http.Server = http.createServer((Request: http.IncomingMessage, Response: http.ServerResponse) => {
-        let Url = Request.url ?? "/";
-        if (Url === "/") {
-            Url = "/index.html";
-        }
-        // Handle dynamic requests
-        if (Url.startsWith("/api/report/")) {
-            // Read the body
-            let Body = "";
-            Request.on("data", (chunk: Buffer) => {
-                Body += chunk.toString();
-            });
-            Request.on("end", () => {
-                const Data = JSON.parse(Body) as T;
-                Response.writeHead(200, { "Content-Type": "application/json; charset=utf-8" });
-                Response.end(JSON.stringify(Data));
-                Shutdown(Data);
-            });
-            return;
-        }
-        // Handle requests for data files specifically
-        for (const dataFile of DataFiles) {
-            if (Url === `/${path.basename(dataFile)}`) {
-                SendData(Response, dataFile);
-                return;
-=======
     const Server: http.Server = http.createServer(
         (Request: http.IncomingMessage, Response: http.ServerResponse) => {
             let Url = Request.url ?? "/";
-            if (Url == "/") {
+            if (Url === "/") {
                 Url = "/index.html";
->>>>>>> 6dbf872b
             }
             // Handle dynamic requests
             if (Url.startsWith("/api/report/")) {
                 // Read the body
                 let Body = "";
-                Request.on("data", (chunk) => {
+                Request.on("data", (chunk: Buffer) => {
                     Body += chunk.toString();
                 });
                 Request.on("end", () => {
-                    const Data = JSON.parse(Body);
+                    const Data = JSON.parse(Body) as T;
                     Response.writeHead(200, { "Content-Type": "application/json; charset=utf-8" });
                     Response.end(JSON.stringify(Data));
                     Shutdown(Data);
@@ -137,7 +109,10 @@
                     // Wait for 5 seconds or the browser tab to close
                     // On Windows, the browser tab may close prematurely, so we delay the shutdown
                     await Promise.all([
-                        open(`http://localhost:${Port}/`, { wait: true, app: { name: apps.chrome } }),
+                        open(`http://localhost:${Port}/`, {
+                            wait: true,
+                            app: { name: apps.chrome },
+                        }),
                         setTimeout(process.platform === "win32" ? 6000000 : 5000),
                     ]);
                     console.log("The browser tab has closed, shutting down the server.");
@@ -210,12 +185,8 @@
 
 /** HandleScript: Filter a script content to exclude import statements. */
 function HandleScript(Content: string): string {
-<<<<<<< HEAD
-    return Content.replaceAll(/^.*import.*? from ['"][^/]*?['"];?$/gm, "").replaceAll(/^\/\/# sourceMappingURL.*/gm, "");
-=======
-    return Content.replaceAll(/^(.*)import(.*?) from ['"]([^/]*?)['"];?$/gm, "").replaceAll(
-        /^\/\/# sourceMappingURL(.*)/gm,
+    return Content.replaceAll(/^.*import.*? from ['"][^/]*?['"];?$/gm, "").replaceAll(
+        /^\/\/# sourceMappingURL.*/gm,
         "",
     );
->>>>>>> 6dbf872b
 }