import type {
    Code,
    CodebookComparison,
    CodebookEvaluation,
    DataChunk,
    DataItem,
} from "../../../schema.js";

import { getConsolidatedSize } from "./dataset.js";
import { buildSemanticGraph } from "./graph.js";
import type { Component, Graph } from "./schema.js";
import type { Parameters } from "./utils.js";
import { calculateJSD, calculateKL } from "./utils.js";

/** Evaluate all codebooks based on the network structure. */
export const evaluateCodebooks = (
    dataset: CodebookComparison<DataChunk<DataItem>>,
    parameters: Parameters,
): Record<string, CodebookEvaluation> => {
    const results: Record<string, CodebookEvaluation> = {};
    const observations: number[][] = [[]];
    const baselines: number[][] = [[]];
    const ndWeights: number[] = [];
    const cbWeights: number[] = [0];
    // Prepare for the results
    const codebooks = dataset.codebooks;
    const names = dataset.names;
    for (let i = 1; i < codebooks.length; i++) {
<<<<<<< HEAD
        results[names[i]] = {
            coverage: 0,
            density: 0,
            overlap: 0,
            novelty: 0,
            divergence: 0,
            contributions: 0,
        };
=======
        results[names[i]] = { coverage: 0, overlap: 0, novelty: 0, divergence: 0, contributions: 0 };
>>>>>>> 1169a23b
        observations.push([]);
        baselines.push([]);
        cbWeights.push(dataset.weights?.[i] ?? 1);
    }
    // Calculate weights per node
    const graph = buildSemanticGraph(dataset, parameters);
    let totalWeight = 0,
        totalNovelty = 0;
    for (const node of graph.nodes) {
        totalWeight += node.totalWeight;
        totalNovelty += (node.novelty ?? 0) * node.totalWeight;
        ndWeights.push(node.totalWeight);
        // observations[0].push(node.totalWeight / totalWeight);
    }
    // The expectations are made based on (consolidate codes in each codebook) / (codes in the baseline)
    const consolidated = codebooks.map((codebook, i) => {
        if (i === 0) {
            return Object.keys(codebooks[0]).length;
        }
        return getConsolidatedSize(codebooks[0], codebook);
    });
    // Check if each node is covered by the codebooks
    for (const node of graph.nodes) {
        const nodeWeight = node.totalWeight;
        // Calculate on each codebook
        for (let i = 1; i < codebooks.length; i++) {
            const result = results[names[i]];
            const observed = node.weights[i];
            const weighted = nodeWeight * observed;
            result.coverage += weighted;
            result.novelty += weighted * (node.novelty ?? 0);
            // For overlap, we reduce the code's own weight from the total weight, thus ignoring its own contribution
            // For grouped codebooks, we sum the weight of its component codebooks
            let contribution = observed * cbWeights[i];
            let potential = dataset.totalWeight ?? NaN;
            if (dataset.groups && (dataset.groups[i]?.length ?? 0) > 0) {
                contribution = 0;
                for (const j of dataset.groups[i]) {
                    contribution += node.weights[j] * cbWeights[j];
                    potential -= cbWeights[i];
                }
            } else potential -= cbWeights[i];
            const overlap = (nodeWeight - contribution) * observed;
            result.contributions += contribution;
            result.overlap += overlap;
            // for KL
<<<<<<< HEAD
            observations[i].push(nodeWeight * observed);
            baselines[i].push((nodeWeight * nodeWeight) / totalWeight);
=======
            // observations[i].push(observed);
>>>>>>> 1169a23b
            // for JSD
            observations[i].push(observed);
            baselines[i].push((nodeWeight - contribution) / potential);
            // for WSD
            // observations[i].push(observed);
            // baselines[i].push((nodeWeight - contribution) / potential);
        }
    }
    // Finalize the results
    for (let i = 1; i < codebooks.length; i++) {
        const result = results[names[i]];
        result.coverage = result.coverage / totalWeight;
        result.overlap = result.overlap / (totalWeight - result.contributions);
        result.novelty = result.novelty / totalNovelty;
        // result.divergence = calculateKL(observations[i], observations[0]);
        result.divergence = Math.sqrt(calculateJSD(observations[i], baselines[i]));
        // result.divergence = calculateWSD(ndWeights, baselines[i], observations[i]);
        result.count = Object.keys(codebooks[i]).length;
        result.consolidated = consolidated[i];
        delete result.contributions; // Remove weights as it is not needed in the final results
    }
    // Count the code numbers
    results["$$$ total"] = {
        consolidated: consolidated[0],
    };
    return results;
};

/** Evaluate all users based on the network structure. */
export const evaluateUsers = (
    dataset: CodebookComparison<DataChunk<DataItem>>,
    parameters: Parameters,
): Record<string, CodebookEvaluation> => {
    const results: Record<string, CodebookEvaluation> = {};
    const baselines: number[][] = [[]];
    const observations: number[][] = [[]];
    // Prepare for the results
    const users = Array.from(dataset.uidToNicknames?.keys() ?? []);
    users.unshift("# Everyone");
    for (let i = 1; i < users.length; i++) {
        results[users[i]] = { coverage: 0, novelty: 0, divergence: 0, count: 0 };
        observations.push([]);
        baselines.push([]);
    }
    // Prepare for the examples
    const examples: Map<string, number> = new Map<string, number>();
    Object.values(dataset.source.data)
        .flatMap((chunk) => Object.entries(chunk))
        .flatMap(([, value]) => value.items)
        .forEach((item) => {
            // TODO: Support subchunks
            if (!("uid" in item)) {
                return;
            }
            examples.set(item.id, users.indexOf(item.uid));
            results[item.uid].count += 1;
        });
    // Calculate weights per user
    const weights = new Array<number>(users.length).fill(1);
    weights[0] = 0;
    // Calculate weights per node
    const graph = buildSemanticGraph(
        dataset,
        parameters,
        users.length,
        (code) => {
            const owners = new Set<number>();
            owners.add(0);
            for (let example of code.examples ?? []) {
                example = example.split("|||")[0];
                if (examples.has(example)) {
                    const user = examples.get(example) ?? NaN;
                    if (!owners.has(user)) {
                        owners.add(examples.get(example) ?? NaN);
                    }
                }
            }
            return owners;
        },
        weights,
    );
    let totalWeight = 0,
        totalNovelty = 0;
    for (const node of graph.nodes) {
        totalWeight += node.totalWeight;
        totalNovelty += node.novelty ?? 0;
        observations[0].push(node.totalWeight * node.totalWeight / totalWeight);
    }
    // Check if each node is covered by the codebooks
    for (const node of graph.nodes) {
        const nodeWeight = node.totalWeight;
        // Calculate on each user
        for (let i = 1; i < users.length; i++) {
            const result = results[users[i]];
            const observed = node.weights[i];
            result.coverage += nodeWeight * observed;
            result.novelty += observed * (node.novelty ?? 0);
            observations[i].push(nodeWeight * observed);
        }
    }
    // Finalize the results
    for (let i = 1; i < users.length; i++) {
        const result = results[users[i]];
        result.coverage = result.coverage / totalWeight;
        result.novelty = result.novelty / totalNovelty;
        result.divergence = Math.sqrt(calculateJSD(observations[0], observations[i]));
    }
    return results;
};

/** Evaluate all codebooks per cluster, based on the network structure. */
export const evaluatePerCluster = (
    dataset: CodebookComparison<DataChunk<DataItem>>,
    graph: Graph<Code>,
    _parameters: Parameters,
): { component: Component<Code>; coverages: number[]; differences: number[] }[] => {
    const results: { component: Component<Code>; coverages: number[]; differences: number[] }[] =
        [];
    // Prepare for the results
    const codebooks = dataset.codebooks;
    let totalCoverages = dataset.names.map(() => 0);
    // Calculate weights per cluster
    for (const cluster of graph.components ?? []) {
        let totalWeight = 0;
        let coverages = dataset.names.map(() => 0);
        // Check if each node is covered by the codebooks
        for (const node of cluster.nodes) {
            const weight = node.totalWeight;
            totalWeight += weight;
            // Calculate on each codebook
            for (let i = 0; i < codebooks.length; i++) {
                const observed = node.weights[i];
                coverages[i] += weight * observed;
                totalCoverages[i] += weight * observed;
            }
        }
        coverages = coverages.map((coverage) => coverage / totalWeight);
        // Put it back to the results
        results.push({ component: cluster, coverages: coverages.slice(1), differences: [] });
    }
    // Calculate the total coverage and relative difference
    totalCoverages = totalCoverages.map((Coverage) => Coverage / totalCoverages[0]);
    for (const result of results) {
        result.differences = result.coverages.map(
            (coverage, i) => coverage / totalCoverages[i + 1] - 1,
        );
    }
    return results;
};<|MERGE_RESOLUTION|>--- conflicted
+++ resolved
@@ -26,18 +26,13 @@
     const codebooks = dataset.codebooks;
     const names = dataset.names;
     for (let i = 1; i < codebooks.length; i++) {
-<<<<<<< HEAD
         results[names[i]] = {
             coverage: 0,
-            density: 0,
             overlap: 0,
             novelty: 0,
             divergence: 0,
             contributions: 0,
         };
-=======
-        results[names[i]] = { coverage: 0, overlap: 0, novelty: 0, divergence: 0, contributions: 0 };
->>>>>>> 1169a23b
         observations.push([]);
         baselines.push([]);
         cbWeights.push(dataset.weights?.[i] ?? 1);
@@ -84,12 +79,7 @@
             result.contributions += contribution;
             result.overlap += overlap;
             // for KL
-<<<<<<< HEAD
-            observations[i].push(nodeWeight * observed);
-            baselines[i].push((nodeWeight * nodeWeight) / totalWeight);
-=======
             // observations[i].push(observed);
->>>>>>> 1169a23b
             // for JSD
             observations[i].push(observed);
             baselines[i].push((nodeWeight - contribution) / potential);
