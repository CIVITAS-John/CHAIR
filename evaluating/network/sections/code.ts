--- conflicted
+++ resolved
@@ -1,254 +1,231 @@
-import type { Cash } from "cash-dom";
-import d3 from "d3";
-
-import type { Code } from "../../../utils/schema.js";
-import { Panel } from "../panels/panel.js";
-import { FilterNodesByOwner } from "../utils/graph.js";
-import type { Component } from "../utils/schema.js";
-import { GetCodebookColor } from "../utils/utils.js";
-import type { Visualizer } from "../visualizer.js";
-
-/** CodeSection: The code side panel. */
-export class CodeSection extends Panel {
-    /** Name: The short name of the panel. */
-    public Name = "Codes";
-    /** Title: The title of the panel. */
-    public override Title = "Consolidated Codes";
-    /** Constructor: Constructing the panel. */
-    public constructor(Container: Cash, Visualizer: Visualizer) {
-        super(Container, Visualizer);
-        this.Visualizer = Visualizer;
-        this.Container = $('<div class="code"></div>').appendTo(Container).hide();
-    }
-    /** Show: Show the panel. */
-    public override Show() {
-        this.Container.show();
-        this.ShowComponents();
-    }
-    /** RatioColorizer: The colorizer for ratios. */
-    private RatioColorizer = d3
-        .scaleSequential()
-        .interpolator(d3.interpolateViridis)
-        .domain([0, 1]);
-    /** ShowComponents: Show all components. */
-    public ShowComponents() {
-        this.SetRefresh(() => {
-            this.Container.empty();
-            // Some notes
-            $('<p class="tips"></p>')
-                .appendTo(this.Container)
-                .html(
-                    `Clusters are not deterministic, only to help understand the data. Names are chosen by connectedness.
-                    <a href="javascript:void(0)">Click here</a> to visualize codebooks' coverage by clusters.`,
-                )
-                .find("a")
-                .on("click", () => {
-                    this.Visualizer.Dialog.CompareCoverageByClusters();
-                });
-            // Show the components
-            const Components = this.GetGraph<Code>().Components!;
-            this.Container.append(
-                $(`<h3>${Components.length} Clusters, ${this.Dataset.Codes.length} Codes</h3>`),
-            );
-            this.BuildTable(
-                Components,
-                (Row, Component, Index) => {
-                    // Interactivity
-                    Row.on("mouseover", (Event: Event) => {
-                        this.Visualizer.ComponentOver(Event, Component);
-                    })
-                        .on("mouseout", (Event: Event) => {
-                            this.Visualizer.ComponentOut(Event, Component);
-                        })
-                        .toggleClass(
-                            "chosen",
-                            this.Visualizer.IsFilterApplied("Component", Component),
-                        );
-                    // Show the summary
-                    const Summary = $('<td class="cluster-cell"></td>')
-                        .attr("id", `cluster-${Component.ID}`)
-                        .addClass("actionable")
-                        .on("click", (Event: MouseEvent) => {
-                            if (Event.shiftKey) {
-                                this.Visualizer.ComponentChosen(Event, Component);
-                            } else {
-                                this.ShowComponent(Component);
-                            }
-                        })
-                        .appendTo(Row);
-                    Summary.append(
-                        $("<h4></h4>").text(
-                            `#${Index + 1} ${Component.Representative!.Data.Label}`,
-                        ),
-                    );
-                    // Calculate the coverage of each codebook
-<<<<<<< HEAD
-                    const Codebooks: Map<number, number> = this.Dataset.Names.reduce((Previous, _Name, Index) => {
-                        Previous.set(Index, FilterNodesByOwner(Component.Nodes, Index, this.Parameters.UseNearOwners).length);
-                        return Previous;
-                    }, new Map<number, number>());
-=======
-                    const Codebooks: Map<number, number> = this.Dataset.Names.reduce(
-                        (Previous, Name, Index) => {
-                            Previous.set(
-                                Index,
-                                FilterNodesByOwner(
-                                    Component.Nodes,
-                                    Index,
-                                    this.Parameters.UseNearOwners,
-                                ).length,
-                            );
-                            return Previous;
-                        },
-                        new Map<number, number>(),
-                    );
->>>>>>> 6dbf872b
-                    // Show the owners
-                    const Owners = $('<p class="owners"></p>').appendTo(Summary);
-                    this.Dataset.Names.forEach((_Name, NameIndex) => {
-                        const Count = Codebooks.get(NameIndex)!;
-                        if (NameIndex === 0 || Count === 0) {
-                            return;
-                        }
-                        Owners.append(
-                            $(
-                                `<a href="javascript:void(0)" style="color: ${GetCodebookColor(NameIndex, this.Dataset.Codebooks.length)}">${
-                                    this.Dataset.Names[NameIndex]
-                                }</a>`,
-                            ).attr(
-                                "title",
-                                `${Count} codes (${d3.format(".0%")(Count / Component.Nodes.length)})`,
-                            ),
-                        );
-                    });
-                    // Show the numbers
-                    const Filtered = Component.Nodes.filter((Node) => !Node.Hidden).length;
-                    const Color = this.RatioColorizer(Filtered / Component.Nodes.length);
-                    $('<td class="metric-cell"></td>')
-                        .css("background-color", Color.toString())
-                        .css("color", d3.lab(Color).l > 70 ? "black" : "white")
-                        .appendTo(Row)
-                        .text(`${Filtered}`)
-<<<<<<< HEAD
-                        .append($("<p></p>").text(d3.format(".0%")(Filtered / Component.Nodes.length)))
-                        .on("click", (Event: MouseEvent) => {
-=======
-                        .append(
-                            $("<p></p>").text(d3.format(".0%")(Filtered / Component.Nodes.length)),
-                        )
-                        .on("click", (Event) => {
->>>>>>> 6dbf872b
-                            this.Visualizer.ComponentChosen(Event, Component);
-                        });
-                    $('<td class="number-cell actionable"></td>')
-                        .appendTo(Row)
-                        .text(`${Component.Nodes.length}`)
-                        .append($("<p></p>").text("100%"))
-                        .on("click", (Event: MouseEvent) => {
-                            this.Visualizer.ComponentChosen(Event, Component);
-                        });
-                },
-                ["Cluster", "Filtered", "Codes"],
-            );
-        });
-    }
-    /** ShowComponent: Show a code component. */
-    public ShowComponent(Component: Component<Code>) {
-        // Switch to the component, if not already
-        if (!this.Visualizer.IsFilterApplied("Component", Component)) {
-            this.Visualizer.ComponentChosen(new MouseEvent("virtual"), Component);
-        }
-        // Show the component
-        this.SetRefresh(() => {
-            const Colorizer = this.Visualizer.GetColorizer();
-            this.Container.empty();
-            // Some notes
-            this.Container.append(
-                $('<p class="tips"></p>').text(
-                    "Note that clusters are not deterministic, only to help understand the data. Names are chosen from the most connected codes.",
-                ),
-            );
-            // Show the component
-            this.Container.append(
-                $(`<h3>${Component.Nodes.length} Codes</h3>`).prepend(
-                    this.BuildReturn(() => {
-                        this.Visualizer.ComponentChosen(new MouseEvent("virtual"), Component);
-                        this.ShowComponents();
-                    }),
-                ),
-            );
-            this.BuildTable(
-                Component.Nodes,
-                (Row, Node) => {
-                    // Interactivity
-                    Row.on("mouseover", (Event: Event) => {
-                        this.Visualizer.NodeOver(Event, Node);
-                    })
-                        .on("mouseout", (Event: Event) => {
-                            this.Visualizer.NodeOut(Event, Node);
-                        })
-<<<<<<< HEAD
-                        .toggleClass("chosen", this.Visualizer.GetStatus().ChosenNodes.includes(Node))
-                        .on("click", (Event: MouseEvent) => {
-=======
-                        .toggleClass(
-                            "chosen",
-                            this.Visualizer.GetStatus().ChosenNodes.includes(Node),
-                        )
-                        .on("click", (Event) => {
->>>>>>> 6dbf872b
-                            if (this.Visualizer.NodeChosen(Event, Node)) {
-                                this.Visualizer.CenterCamera(Node.x!, Node.y!, 3);
-                            }
-                        });
-                    // Show the summary
-                    const Summary = $('<td class="code-cell actionable"></td>')
-                        .attr("id", `code-${Node.ID}`)
-                        .appendTo(Row);
-                    // Calculate source codes
-<<<<<<< HEAD
-                    const From = (Node.Data.Alternatives ?? []).concat(Node.Data.Label).filter((Name) => {
-                        return Object.values(this.Dataset.Codebooks).some((Codebook) => Codebook[Name] !== undefined);
-                    }).length;
-=======
-                    const From = (Node.Data.Alternatives ?? [])
-                        .concat(Node.Data.Label)
-                        .filter((Name) => {
-                            return Object.values(this.Dataset.Codebooks).some(
-                                (Codebook) => Codebook[Name] != undefined,
-                            );
-                        }).length;
->>>>>>> 6dbf872b
-                    // Colorize the code in the same way as the graph
-                    let Color = Node.Hidden ? "#999999" : Colorizer.Colorize(Node);
-                    Summary.append(
-                        $("<h4></h4>")
-                            .append(
-                                $(
-                                    `<svg width="2" height="2" viewbox="0 0 2 2"><circle r="1" cx="1" cy="1" fill="${Color}"></circle></svg>`,
-                                ),
-                            )
-                            .append($("<span></span>").text(Node.Data.Label)),
-                    );
-                    Summary.append($('<p class="tips"></p>').text(`From ${From} codes`));
-                    // Show the consensus
-                    const Owners = $('<td class="metric-cell"></td>').appendTo(Row);
-                    // let OwnerSet = this.Parameters.UseNearOwners ? Node.Owners : Node.NearOwners;
-                    // let Count = [...OwnerSet].filter(Owner => this.Dataset.Weights![Owner] !== 0).length;
-                    const Ratio = Node.TotalWeight / this.Dataset.TotalWeight!;
-                    Color = this.RatioColorizer(Ratio);
-                    Owners.text(d3.format(".0%")(Ratio))
-                        .css("background-color", Color.toString())
-                        .css("color", d3.lab(Color).l > 70 ? "black" : "white");
-                    // Show the examples
-                    Row.append(
-                        $('<td class="number-cell actionable"></td>').text(
-                            `${Node.Data.Examples?.length ?? 0}`,
-                        ),
-                    );
-                },
-                ["Code", "Consensus", "Cases"],
-            );
-        });
-    }
-}
+import type { Cash } from "cash-dom";
+import d3 from "d3";
+
+import type { Code } from "../../../utils/schema.js";
+import { Panel } from "../panels/panel.js";
+import { FilterNodesByOwner } from "../utils/graph.js";
+import type { Component } from "../utils/schema.js";
+import { GetCodebookColor } from "../utils/utils.js";
+import type { Visualizer } from "../visualizer.js";
+
+/** CodeSection: The code side panel. */
+export class CodeSection extends Panel {
+    /** Name: The short name of the panel. */
+    public Name = "Codes";
+    /** Title: The title of the panel. */
+    public override Title = "Consolidated Codes";
+    /** Constructor: Constructing the panel. */
+    public constructor(Container: Cash, Visualizer: Visualizer) {
+        super(Container, Visualizer);
+        this.Visualizer = Visualizer;
+        this.Container = $('<div class="code"></div>').appendTo(Container).hide();
+    }
+    /** Show: Show the panel. */
+    public override Show() {
+        this.Container.show();
+        this.ShowComponents();
+    }
+    /** RatioColorizer: The colorizer for ratios. */
+    private RatioColorizer = d3
+        .scaleSequential()
+        .interpolator(d3.interpolateViridis)
+        .domain([0, 1]);
+    /** ShowComponents: Show all components. */
+    public ShowComponents() {
+        this.SetRefresh(() => {
+            this.Container.empty();
+            // Some notes
+            $('<p class="tips"></p>')
+                .appendTo(this.Container)
+                .html(
+                    `Clusters are not deterministic, only to help understand the data. Names are chosen by connectedness.
+                    <a href="javascript:void(0)">Click here</a> to visualize codebooks' coverage by clusters.`,
+                )
+                .find("a")
+                .on("click", () => {
+                    this.Visualizer.Dialog.CompareCoverageByClusters();
+                });
+            // Show the components
+            const Components = this.GetGraph<Code>().Components!;
+            this.Container.append(
+                $(`<h3>${Components.length} Clusters, ${this.Dataset.Codes.length} Codes</h3>`),
+            );
+            this.BuildTable(
+                Components,
+                (Row, Component, Index) => {
+                    // Interactivity
+                    Row.on("mouseover", (Event: Event) => {
+                        this.Visualizer.ComponentOver(Event, Component);
+                    })
+                        .on("mouseout", (Event: Event) => {
+                            this.Visualizer.ComponentOut(Event, Component);
+                        })
+                        .toggleClass(
+                            "chosen",
+                            this.Visualizer.IsFilterApplied("Component", Component),
+                        );
+                    // Show the summary
+                    const Summary = $('<td class="cluster-cell"></td>')
+                        .attr("id", `cluster-${Component.ID}`)
+                        .addClass("actionable")
+                        .on("click", (Event: MouseEvent) => {
+                            if (Event.shiftKey) {
+                                this.Visualizer.ComponentChosen(Event, Component);
+                            } else {
+                                this.ShowComponent(Component);
+                            }
+                        })
+                        .appendTo(Row);
+                    Summary.append(
+                        $("<h4></h4>").text(
+                            `#${Index + 1} ${Component.Representative!.Data.Label}`,
+                        ),
+                    );
+                    // Calculate the coverage of each codebook
+                    const Codebooks: Map<number, number> = this.Dataset.Names.reduce(
+                        (Previous, _Name, Index) => {
+                            Previous.set(
+                                Index,
+                                FilterNodesByOwner(
+                                    Component.Nodes,
+                                    Index,
+                                    this.Parameters.UseNearOwners,
+                                ).length,
+                            );
+                            return Previous;
+                        },
+                        new Map<number, number>(),
+                    );
+                    // Show the owners
+                    const Owners = $('<p class="owners"></p>').appendTo(Summary);
+                    this.Dataset.Names.forEach((_Name, NameIndex) => {
+                        const Count = Codebooks.get(NameIndex)!;
+                        if (NameIndex === 0 || Count === 0) {
+                            return;
+                        }
+                        Owners.append(
+                            $(
+                                `<a href="javascript:void(0)" style="color: ${GetCodebookColor(NameIndex, this.Dataset.Codebooks.length)}">${
+                                    this.Dataset.Names[NameIndex]
+                                }</a>`,
+                            ).attr(
+                                "title",
+                                `${Count} codes (${d3.format(".0%")(Count / Component.Nodes.length)})`,
+                            ),
+                        );
+                    });
+                    // Show the numbers
+                    const Filtered = Component.Nodes.filter((Node) => !Node.Hidden).length;
+                    const Color = this.RatioColorizer(Filtered / Component.Nodes.length);
+                    $('<td class="metric-cell"></td>')
+                        .css("background-color", Color.toString())
+                        .css("color", d3.lab(Color).l > 70 ? "black" : "white")
+                        .appendTo(Row)
+                        .text(`${Filtered}`)
+                        .append(
+                            $("<p></p>").text(d3.format(".0%")(Filtered / Component.Nodes.length)),
+                        )
+                        .on("click", (Event: MouseEvent) => {
+                            this.Visualizer.ComponentChosen(Event, Component);
+                        });
+                    $('<td class="number-cell actionable"></td>')
+                        .appendTo(Row)
+                        .text(`${Component.Nodes.length}`)
+                        .append($("<p></p>").text("100%"))
+                        .on("click", (Event: MouseEvent) => {
+                            this.Visualizer.ComponentChosen(Event, Component);
+                        });
+                },
+                ["Cluster", "Filtered", "Codes"],
+            );
+        });
+    }
+    /** ShowComponent: Show a code component. */
+    public ShowComponent(Component: Component<Code>) {
+        // Switch to the component, if not already
+        if (!this.Visualizer.IsFilterApplied("Component", Component)) {
+            this.Visualizer.ComponentChosen(new MouseEvent("virtual"), Component);
+        }
+        // Show the component
+        this.SetRefresh(() => {
+            const Colorizer = this.Visualizer.GetColorizer();
+            this.Container.empty();
+            // Some notes
+            this.Container.append(
+                $('<p class="tips"></p>').text(
+                    "Note that clusters are not deterministic, only to help understand the data. Names are chosen from the most connected codes.",
+                ),
+            );
+            // Show the component
+            this.Container.append(
+                $(`<h3>${Component.Nodes.length} Codes</h3>`).prepend(
+                    this.BuildReturn(() => {
+                        this.Visualizer.ComponentChosen(new MouseEvent("virtual"), Component);
+                        this.ShowComponents();
+                    }),
+                ),
+            );
+            this.BuildTable(
+                Component.Nodes,
+                (Row, Node) => {
+                    // Interactivity
+                    Row.on("mouseover", (Event: Event) => {
+                        this.Visualizer.NodeOver(Event, Node);
+                    })
+                        .on("mouseout", (Event: Event) => {
+                            this.Visualizer.NodeOut(Event, Node);
+                        })
+                        .toggleClass(
+                            "chosen",
+                            this.Visualizer.GetStatus().ChosenNodes.includes(Node),
+                        )
+                        .on("click", (Event: MouseEvent) => {
+                            if (this.Visualizer.NodeChosen(Event, Node)) {
+                                this.Visualizer.CenterCamera(Node.x!, Node.y!, 3);
+                            }
+                        });
+                    // Show the summary
+                    const Summary = $('<td class="code-cell actionable"></td>')
+                        .attr("id", `code-${Node.ID}`)
+                        .appendTo(Row);
+                    // Calculate source codes
+                    const From = (Node.Data.Alternatives ?? [])
+                        .concat(Node.Data.Label)
+                        .filter((Name) => {
+                            return Object.values(this.Dataset.Codebooks).some(
+                                (Codebook) => Codebook[Name] !== undefined,
+                            );
+                        }).length;
+                    // Colorize the code in the same way as the graph
+                    let Color = Node.Hidden ? "#999999" : Colorizer.Colorize(Node);
+                    Summary.append(
+                        $("<h4></h4>")
+                            .append(
+                                $(
+                                    `<svg width="2" height="2" viewbox="0 0 2 2"><circle r="1" cx="1" cy="1" fill="${Color}"></circle></svg>`,
+                                ),
+                            )
+                            .append($("<span></span>").text(Node.Data.Label)),
+                    );
+                    Summary.append($('<p class="tips"></p>').text(`From ${From} codes`));
+                    // Show the consensus
+                    const Owners = $('<td class="metric-cell"></td>').appendTo(Row);
+                    // let OwnerSet = this.Parameters.UseNearOwners ? Node.Owners : Node.NearOwners;
+                    // let Count = [...OwnerSet].filter(Owner => this.Dataset.Weights![Owner] !== 0).length;
+                    const Ratio = Node.TotalWeight / this.Dataset.TotalWeight!;
+                    Color = this.RatioColorizer(Ratio);
+                    Owners.text(d3.format(".0%")(Ratio))
+                        .css("background-color", Color.toString())
+                        .css("color", d3.lab(Color).l > 70 ? "black" : "white");
+                    // Show the examples
+                    Row.append(
+                        $('<td class="number-cell actionable"></td>').text(
+                            `${Node.Data.Examples?.length ?? 0}`,
+                        ),
+                    );
+                },
+                ["Code", "Consensus", "Cases"],
+            );
+        });
+    }
+}