--- conflicted
+++ resolved
@@ -1,154 +1,132 @@
-import type { Cash } from "cash-dom";
-import d3 from "d3";
-
-import { Panel } from "../panels/panel.js";
-import { EvaluateUsers } from "../utils/evaluate.js";
-import { UserFilter } from "../utils/filters.js";
-import type { Visualizer } from "../visualizer.js";
-
-/** UserSection: The speaker side panel. */
-export class UserSection extends Panel {
-    /** Name: The short name of the panel. */
-    public Name = "Speakers";
-    /** Title: The title of the panel. */
-    public override Title = "Speaker Overview";
-    /** Constructor: Constructing the panel. */
-    public constructor(Container: Cash, Visualizer: Visualizer) {
-        super(Container, Visualizer);
-        this.Visualizer = Visualizer;
-        this.Container = $('<div class="user"></div>').appendTo(Container).hide();
-    }
-    /** Render: Render the panel. */
-    public override Render() {
-        this.Container.empty();
-        // Some notes
-        this.Container.append(
-            $('<p class="tips"></p>').text(
-                "Note that all metrics are relative (i.e. against the Aggregated Code Space of the following Code Spaces).",
-            ),
-        );
-        // Evaluate the codebooks
-        const Users = Array.from(this.Dataset.UserIDToNicknames?.keys() ?? []);
-        const Results = EvaluateUsers(this.Visualizer.Dataset, this.Parameters);
-        const Metrics = Object.keys(Results[Users[0]]).slice(0, -1);
-        const Colors: Record<string, d3.ScaleSequential<string>> = {};
-        // Flatten the dataset
-        const Dataset: { ID: string; Name: string; Metric: string; Value: number }[] = [];
-        for (const User of Users) {
-            const Result = Results[User];
-            for (const Metric of Metrics) {
-                Dataset.push({
-                    ID: User,
-                    Name: this.Dataset.UserIDToNicknames?.get(User) ?? "",
-                    Metric,
-                    Value: Result[Metric],
-                });
-            }
-        }
-        // Build color scales
-        for (const Metric of Metrics) {
-            const Minimum = d3.min(
-                Dataset.filter((Evaluation) => Evaluation.Metric === Metric),
-                (Evaluation) => Evaluation.Value,
-            )!;
-            const Maximum = d3.max(
-                Dataset.filter((Evaluation) => Evaluation.Metric === Metric),
-                (Evaluation) => Evaluation.Value,
-            )!;
-<<<<<<< HEAD
-            if (Metric === "Divergence") {
-                Colors[Metric] = d3.scaleSequential().interpolator(d3.interpolateViridis).domain([Maximum, Minimum]);
-=======
-            if (Metric == "Divergence") {
-                Colors[Metric] = d3
-                    .scaleSequential()
-                    .interpolator(d3.interpolateViridis)
-                    .domain([Maximum, Minimum]);
->>>>>>> 6dbf872b
-            } else {
-                Colors[Metric] = d3
-                    .scaleSequential()
-                    .interpolator(d3.interpolateViridis)
-                    .domain([Minimum, Maximum]);
-            }
-        }
-        // Render the codebooks and evaluation results
-        this.BuildTable(
-            Object.entries(Results),
-            (Row, [Key, Value], Index) => {
-                // Name of the codebook
-                const Summary = $('<td class="codebook-cell"></td>')
-                    .attr("id", `user-${Index + 1}`)
-                    .addClass("actionable")
-                    .appendTo(Row);
-                Summary.append($("<h4></h4>").text(this.Dataset.UserIDToNicknames?.get(Key) ?? Key))
-                    .append($('<p class="tips"></p>').text(`${Results[Key].Count} items`))
-<<<<<<< HEAD
-                    .on("mouseover", () => this.Visualizer.SetFilter(true, new UserFilter(), Key))
-                    .on("mouseout", () => this.Visualizer.SetFilter(true, new UserFilter()))
-                    .on("click", (Event: MouseEvent) => {
-=======
-                    .on("mouseover", (Event) =>
-                        this.Visualizer.SetFilter(true, new UserFilter(), Key),
-                    )
-                    .on("mouseout", (Event) => this.Visualizer.SetFilter(true, new UserFilter()))
-                    .on("click", (Event) => {
->>>>>>> 6dbf872b
-                        if (Event.shiftKey) {
-                            this.Visualizer.SetFilter(false, new UserFilter(), Key, true);
-                        } else {
-                            if (!this.Visualizer.IsFilterApplied("User", Key)) {
-                                this.Visualizer.SetFilter(
-                                    false,
-                                    new UserFilter(),
-                                    Key,
-                                    Event.shiftKey,
-                                    "Coverage",
-                                );
-                            }
-                            this.Visualizer.Dialog.ShowUser(Key);
-                        }
-                    })
-                    .toggleClass("chosen", this.Visualizer.IsFilterApplied("User", Key));
-                // Evaluation results
-                Metrics.forEach((Metric) => {
-                    const MetricValue = Value[Metric];
-                    const Color = Colors[Metric](MetricValue);
-                    const Cell = $('<td class="metric-cell"></td>')
-                        .attr("id", `metric-${Index}-${Metric}`)
-<<<<<<< HEAD
-                        .text(d3.format(Metric === "Divergence" ? ".1%" : ".1%")(MetricValue))
-                        .on("mouseover", () => this.Visualizer.SetFilter(true, new UserFilter(), Key, false, Metric))
-                        .on("mouseout", () => this.Visualizer.SetFilter(true, new UserFilter()))
-                        .on("click", (Event: MouseEvent) => this.Visualizer.SetFilter(false, new UserFilter(), Key, Event.shiftKey, Metric))
-=======
-                        .text(d3.format(Metric == "Divergence" ? ".1%" : ".1%")(MetricValue))
-                        .on("mouseover", (Event) =>
-                            this.Visualizer.SetFilter(true, new UserFilter(), Key, false, Metric),
-                        )
-                        .on("mouseout", (Event) =>
-                            this.Visualizer.SetFilter(true, new UserFilter()),
-                        )
-                        .on("click", (Event) =>
-                            this.Visualizer.SetFilter(
-                                false,
-                                new UserFilter(),
-                                Key,
-                                Event.shiftKey,
-                                Metric,
-                            ),
-                        )
->>>>>>> 6dbf872b
-                        .css("background", Color)
-                        .css("color", d3.lab(Color).l > 70 ? "black" : "white")
-                        .toggleClass(
-                            "chosen",
-                            this.Visualizer.IsFilterApplied("User", Key, Metric),
-                        );
-                    Row.append(Cell);
-                });
-            },
-            ["Speaker", ...Metrics],
-        );
-    }
-}
+import type { Cash } from "cash-dom";
+import d3 from "d3";
+
+import { Panel } from "../panels/panel.js";
+import { EvaluateUsers } from "../utils/evaluate.js";
+import { UserFilter } from "../utils/filters.js";
+import type { Visualizer } from "../visualizer.js";
+
+/** UserSection: The speaker side panel. */
+export class UserSection extends Panel {
+    /** Name: The short name of the panel. */
+    public Name = "Speakers";
+    /** Title: The title of the panel. */
+    public override Title = "Speaker Overview";
+    /** Constructor: Constructing the panel. */
+    public constructor(Container: Cash, Visualizer: Visualizer) {
+        super(Container, Visualizer);
+        this.Visualizer = Visualizer;
+        this.Container = $('<div class="user"></div>').appendTo(Container).hide();
+    }
+    /** Render: Render the panel. */
+    public override Render() {
+        this.Container.empty();
+        // Some notes
+        this.Container.append(
+            $('<p class="tips"></p>').text(
+                "Note that all metrics are relative (i.e. against the Aggregated Code Space of the following Code Spaces).",
+            ),
+        );
+        // Evaluate the codebooks
+        const Users = Array.from(this.Dataset.UserIDToNicknames?.keys() ?? []);
+        const Results = EvaluateUsers(this.Visualizer.Dataset, this.Parameters);
+        const Metrics = Object.keys(Results[Users[0]]).slice(0, -1);
+        const Colors: Record<string, d3.ScaleSequential<string>> = {};
+        // Flatten the dataset
+        const Dataset: { ID: string; Name: string; Metric: string; Value: number }[] = [];
+        for (const User of Users) {
+            const Result = Results[User];
+            for (const Metric of Metrics) {
+                Dataset.push({
+                    ID: User,
+                    Name: this.Dataset.UserIDToNicknames?.get(User) ?? "",
+                    Metric,
+                    Value: Result[Metric],
+                });
+            }
+        }
+        // Build color scales
+        for (const Metric of Metrics) {
+            const Minimum = d3.min(
+                Dataset.filter((Evaluation) => Evaluation.Metric === Metric),
+                (Evaluation) => Evaluation.Value,
+            )!;
+            const Maximum = d3.max(
+                Dataset.filter((Evaluation) => Evaluation.Metric === Metric),
+                (Evaluation) => Evaluation.Value,
+            )!;
+            if (Metric === "Divergence") {
+                Colors[Metric] = d3
+                    .scaleSequential()
+                    .interpolator(d3.interpolateViridis)
+                    .domain([Maximum, Minimum]);
+            } else {
+                Colors[Metric] = d3
+                    .scaleSequential()
+                    .interpolator(d3.interpolateViridis)
+                    .domain([Minimum, Maximum]);
+            }
+        }
+        // Render the codebooks and evaluation results
+        this.BuildTable(
+            Object.entries(Results),
+            (Row, [Key, Value], Index) => {
+                // Name of the codebook
+                const Summary = $('<td class="codebook-cell"></td>')
+                    .attr("id", `user-${Index + 1}`)
+                    .addClass("actionable")
+                    .appendTo(Row);
+                Summary.append($("<h4></h4>").text(this.Dataset.UserIDToNicknames?.get(Key) ?? Key))
+                    .append($('<p class="tips"></p>').text(`${Results[Key].Count} items`))
+                    .on("mouseover", () => this.Visualizer.SetFilter(true, new UserFilter(), Key))
+                    .on("mouseout", () => this.Visualizer.SetFilter(true, new UserFilter()))
+                    .on("click", (Event: MouseEvent) => {
+                        if (Event.shiftKey) {
+                            this.Visualizer.SetFilter(false, new UserFilter(), Key, true);
+                        } else {
+                            if (!this.Visualizer.IsFilterApplied("User", Key)) {
+                                this.Visualizer.SetFilter(
+                                    false,
+                                    new UserFilter(),
+                                    Key,
+                                    Event.shiftKey,
+                                    "Coverage",
+                                );
+                            }
+                            this.Visualizer.Dialog.ShowUser(Key);
+                        }
+                    })
+                    .toggleClass("chosen", this.Visualizer.IsFilterApplied("User", Key));
+                // Evaluation results
+                Metrics.forEach((Metric) => {
+                    const MetricValue = Value[Metric];
+                    const Color = Colors[Metric](MetricValue);
+                    const Cell = $('<td class="metric-cell"></td>')
+                        .attr("id", `metric-${Index}-${Metric}`)
+                        .text(d3.format(Metric === "Divergence" ? ".1%" : ".1%")(MetricValue))
+                        .on("mouseover", () =>
+                            this.Visualizer.SetFilter(true, new UserFilter(), Key, false, Metric),
+                        )
+                        .on("mouseout", () => this.Visualizer.SetFilter(true, new UserFilter()))
+                        .on("click", (Event: MouseEvent) =>
+                            this.Visualizer.SetFilter(
+                                false,
+                                new UserFilter(),
+                                Key,
+                                Event.shiftKey,
+                                Metric,
+                            ),
+                        )
+                        .css("background", Color)
+                        .css("color", d3.lab(Color).l > 70 ? "black" : "white")
+                        .toggleClass(
+                            "chosen",
+                            this.Visualizer.IsFilterApplied("User", Key, Metric),
+                        );
+                    Row.append(Cell);
+                });
+            },
+            ["Speaker", ...Metrics],
+        );
+    }
+}