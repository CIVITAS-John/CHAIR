--- conflicted
+++ resolved
@@ -1,61 +1,56 @@
-import chalk from "chalk";
-
-import type { Code, Codebook } from "../utils/schema.js";
-
-import { MergeCodes } from "./codebooks.js";
-import { CodeConsolidator } from "./consolidator.js";
-
-/** AlternativeMerger: Merge codes based on already merged results. */
-// In this pass, we will find codes that have been merged and merge them again.
-// Not used: while this reduces the number of codes, it also introduce errors.
-export class AlternativeMerger extends CodeConsolidator {
-    /** Preprocess: In this case, we do not really use the LLM, so we just merge the codes. */
-    public Preprocess(Codebook: Codebook, Codes: Code[]): Promise<Codebook> {
-        const Result: Codebook = {};
-        const Alternatives = new Map<string, Code[]>();
-        // Record the alternatives
-        Codes.forEach((Code) => {
-            Code.Alternatives?.forEach((Alternative) => {
-                if (!Alternatives.has(Alternative)) {
-                    Alternatives.set(Alternative, []);
-                }
-                Alternatives.get(Alternative)!.push(Code);
-            });
-        });
-        // Find the best alternatives
-        const BestAlternatives = new Map<string, Code>();
-        Alternatives.forEach((Alternatives, Name) => {
-            const Length = Alternatives.length;
-            if (Length === 1) {
-                BestAlternatives.set(Name, Codes[0]);
-            } else {
-                // Maybe we should change to distance instead of examples
-                const Best = Alternatives.sort(
-                    (A, B) => (B.Examples?.length ?? 0) - (A.Examples?.length ?? 0),
-                )[0];
-                BestAlternatives.set(Name, Best);
-            }
-        });
-        // Remove alternatives from the codebook
-        Codes.forEach((Code) => (Code.Alternatives = []));
-        // Merge the codes
-        Codes.forEach((Code) => {
-            if ((Code.Alternatives?.length ?? 0) > 0 || !BestAlternatives.has(Code.Label)) {
-                Result[Code.Label] = Code;
-            } else {
-                MergeCodes(BestAlternatives.get(Code.Label)!, Code);
-            }
-        });
-<<<<<<< HEAD
-        console.log(chalk.green(`Statistics: Codes merged from ${Object.keys(Codebook).length} to ${Object.keys(Result).length}`));
-        return Promise.resolve(Result);
-=======
-        console.log(
-            chalk.green(
-                `Statistics: Codes merged from ${Object.keys(Codebook).length} to ${Object.keys(Result).length}`,
-            ),
-        );
-        return Result;
->>>>>>> 6dbf872b
-    }
-}
+import chalk from "chalk";
+
+import type { Code, Codebook } from "../utils/schema.js";
+
+import { MergeCodes } from "./codebooks.js";
+import { CodeConsolidator } from "./consolidator.js";
+
+/** AlternativeMerger: Merge codes based on already merged results. */
+// In this pass, we will find codes that have been merged and merge them again.
+// Not used: while this reduces the number of codes, it also introduce errors.
+export class AlternativeMerger extends CodeConsolidator {
+    /** Preprocess: In this case, we do not really use the LLM, so we just merge the codes. */
+    public Preprocess(Codebook: Codebook, Codes: Code[]): Promise<Codebook> {
+        const Result: Codebook = {};
+        const Alternatives = new Map<string, Code[]>();
+        // Record the alternatives
+        Codes.forEach((Code) => {
+            Code.Alternatives?.forEach((Alternative) => {
+                if (!Alternatives.has(Alternative)) {
+                    Alternatives.set(Alternative, []);
+                }
+                Alternatives.get(Alternative)!.push(Code);
+            });
+        });
+        // Find the best alternatives
+        const BestAlternatives = new Map<string, Code>();
+        Alternatives.forEach((Alternatives, Name) => {
+            const Length = Alternatives.length;
+            if (Length === 1) {
+                BestAlternatives.set(Name, Codes[0]);
+            } else {
+                // Maybe we should change to distance instead of examples
+                const Best = Alternatives.sort(
+                    (A, B) => (B.Examples?.length ?? 0) - (A.Examples?.length ?? 0),
+                )[0];
+                BestAlternatives.set(Name, Best);
+            }
+        });
+        // Remove alternatives from the codebook
+        Codes.forEach((Code) => (Code.Alternatives = []));
+        // Merge the codes
+        Codes.forEach((Code) => {
+            if ((Code.Alternatives?.length ?? 0) > 0 || !BestAlternatives.has(Code.Label)) {
+                Result[Code.Label] = Code;
+            } else {
+                MergeCodes(BestAlternatives.get(Code.Label)!, Code);
+            }
+        });
+        console.log(
+            chalk.green(
+                `Statistics: Codes merged from ${Object.keys(Codebook).length} to ${Object.keys(Result).length}`,
+            ),
+        );
+        return Promise.resolve(Result);
+    }
+}