import { Analyzer } from "../../analyzer.js";
import { GetSpeakerName, GetSpeakerNameForExample } from "../../constants.js";
import type { CodedItem, CodedThread, Conversation, Message } from "../../utils/schema.js";

/** ConversationAnalyzer: The definition of an abstract conversation analyzer. */
export abstract class ConversationAnalyzer extends Analyzer<Conversation, Message, CodedThread> {}

/** BuildMessagePrompt: Build a prompt segment with a message. */
<<<<<<< HEAD
export function BuildMessagePrompt(Message: Message, Coded?: CodedItem, TagsName = "tags", ShortenName = false): string {
    if (Message.Content === undefined) {
=======
export function BuildMessagePrompt(
    Message: Message,
    Coded?: CodedItem,
    TagsName = "tags",
    ShortenName = false,
): string {
    if (Message.Content == undefined) {
>>>>>>> 6dbf872b
        return "";
    }
    let Content = Message.Content.replaceAll(/@.*?\((\d+)\)(?:\W|$)/g, (_Match, ID: string) => {
        return `@${ShortenName ? GetSpeakerNameForExample(ID) : GetSpeakerName(ID)} `;
    });
    // Replace the image and checkin tags to avoid confusing the LLM
<<<<<<< HEAD
    Content = Content.replace(/\[(Image|Checkin|Emoji)\]/g, (_Match, Type) => `[${Type} ${Message.ID}]`);
=======
    Content = Content.replace(
        /\[(Image|Checkin|Emoji)\]/g,
        (Match, Type) => `[${Type} ${Message.ID}]`,
    );
>>>>>>> 6dbf872b
    // Compose the result
    let Result = `${ShortenName ? GetSpeakerNameForExample(Message.UserID) : GetSpeakerName(Message.UserID)}: ${Content}`;
    if ((Coded?.Codes?.length ?? 0) > 0) {
        Result += `\nPreliminary ${TagsName}: ${Coded!.Codes!.join("; ")}`;
    }
    return Result;
}

/** RevertMessageFormat: Revert a message format. */
export function RevertMessageFormat(Message: string): string {
    return Message.replaceAll(/\[(Image|Checkin|Emoji) [^\]]+\]/g, "[$1]");
}
<|MERGE_RESOLUTION|>--- conflicted
+++ resolved
@@ -1,46 +1,37 @@
-import { Analyzer } from "../../analyzer.js";
-import { GetSpeakerName, GetSpeakerNameForExample } from "../../constants.js";
-import type { CodedItem, CodedThread, Conversation, Message } from "../../utils/schema.js";
-
-/** ConversationAnalyzer: The definition of an abstract conversation analyzer. */
-export abstract class ConversationAnalyzer extends Analyzer<Conversation, Message, CodedThread> {}
-
-/** BuildMessagePrompt: Build a prompt segment with a message. */
-<<<<<<< HEAD
-export function BuildMessagePrompt(Message: Message, Coded?: CodedItem, TagsName = "tags", ShortenName = false): string {
-    if (Message.Content === undefined) {
-=======
-export function BuildMessagePrompt(
-    Message: Message,
-    Coded?: CodedItem,
-    TagsName = "tags",
-    ShortenName = false,
-): string {
-    if (Message.Content == undefined) {
->>>>>>> 6dbf872b
-        return "";
-    }
-    let Content = Message.Content.replaceAll(/@.*?\((\d+)\)(?:\W|$)/g, (_Match, ID: string) => {
-        return `@${ShortenName ? GetSpeakerNameForExample(ID) : GetSpeakerName(ID)} `;
-    });
-    // Replace the image and checkin tags to avoid confusing the LLM
-<<<<<<< HEAD
-    Content = Content.replace(/\[(Image|Checkin|Emoji)\]/g, (_Match, Type) => `[${Type} ${Message.ID}]`);
-=======
-    Content = Content.replace(
-        /\[(Image|Checkin|Emoji)\]/g,
-        (Match, Type) => `[${Type} ${Message.ID}]`,
-    );
->>>>>>> 6dbf872b
-    // Compose the result
-    let Result = `${ShortenName ? GetSpeakerNameForExample(Message.UserID) : GetSpeakerName(Message.UserID)}: ${Content}`;
-    if ((Coded?.Codes?.length ?? 0) > 0) {
-        Result += `\nPreliminary ${TagsName}: ${Coded!.Codes!.join("; ")}`;
-    }
-    return Result;
-}
-
-/** RevertMessageFormat: Revert a message format. */
-export function RevertMessageFormat(Message: string): string {
-    return Message.replaceAll(/\[(Image|Checkin|Emoji) [^\]]+\]/g, "[$1]");
-}
+import { Analyzer } from "../../analyzer.js";
+import { GetSpeakerName, GetSpeakerNameForExample } from "../../constants.js";
+import type { CodedItem, CodedThread, Conversation, Message } from "../../utils/schema.js";
+
+/** ConversationAnalyzer: The definition of an abstract conversation analyzer. */
+export abstract class ConversationAnalyzer extends Analyzer<Conversation, Message, CodedThread> {}
+
+/** BuildMessagePrompt: Build a prompt segment with a message. */
+export function BuildMessagePrompt(
+    Message: Message,
+    Coded?: CodedItem,
+    TagsName = "tags",
+    ShortenName = false,
+): string {
+    if (Message.Content === undefined) {
+        return "";
+    }
+    let Content = Message.Content.replaceAll(/@.*?\((\d+)\)(?:\W|$)/g, (_Match, ID: string) => {
+        return `@${ShortenName ? GetSpeakerNameForExample(ID) : GetSpeakerName(ID)} `;
+    });
+    // Replace the image and checkin tags to avoid confusing the LLM
+    Content = Content.replace(
+        /\[(Image|Checkin|Emoji)\]/g,
+        (_Match, Type) => `[${Type} ${Message.ID}]`,
+    );
+    // Compose the result
+    let Result = `${ShortenName ? GetSpeakerNameForExample(Message.UserID) : GetSpeakerName(Message.UserID)}: ${Content}`;
+    if ((Coded?.Codes?.length ?? 0) > 0) {
+        Result += `\nPreliminary ${TagsName}: ${Coded!.Codes!.join("; ")}`;
+    }
+    return Result;
+}
+
+/** RevertMessageFormat: Revert a message format. */
+export function RevertMessageFormat(Message: string): string {
+    return Message.replaceAll(/\[(Image|Checkin|Emoji) [^\]]+\]/g, "[$1]");
+}