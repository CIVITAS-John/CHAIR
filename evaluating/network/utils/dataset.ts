--- conflicted
+++ resolved
@@ -1,123 +1,107 @@
-import type { Code, Codebook, DataChunk, DataItem } from "../../../utils/schema.js";
-
-/** FindConsolidatedCode: Find a consolidated code by name. */
-export function FindConsolidatedCode(Consolidated: Codebook, Name: string) {
-<<<<<<< HEAD
-    return Object.values(Consolidated).find((Code) => Code.Label === Name || Code.Alternatives?.includes(Name));
-=======
-    return Object.values(Consolidated).find(
-        (Code) => Code.Label == Name || Code.Alternatives?.includes(Name),
-    );
->>>>>>> 6dbf872b
-}
-
-/** GetConsolidatedSize: Get the size of the consolidated codebook. */
-export function GetConsolidatedSize(Baseline: Codebook, Codebook: Codebook) {
-    return new Set(
-        Object.keys(Codebook)
-            .map((Code) => FindConsolidatedCode(Baseline, Code)?.Label)
-            .map((Code) => Code),
-    ).size;
-}
-
-/** ExtractExamples: Extract examples from a code. */
-export function ExtractExamples(Examples: string[]): Map<string, string[]> {
-    const Results = new Map<string, string[]>();
-    const Scores = new Map<string, number>();
-    // Extract the examples
-    for (const Example of Examples) {
-        const Index = Example.indexOf("|||");
-        if (Index !== -1) {
-            const Quote = Example.substring(Index + 3);
-            const ID = Example.substring(0, Index);
-            if (!Results.has(Quote)) {
-                Results.set(Quote, []);
-            }
-            Results.get(Quote)!.push(ID);
-        } else {
-            if (!Results.has(Example)) {
-                Results.set(Example, []);
-            }
-            Results.get(Example)!.push("");
-        }
-    }
-    // Calculate the score
-    for (const [Quote, IDs] of Results) {
-        Scores.set(Quote, Quote.length * IDs.length);
-    }
-    // Sort by the score
-    const NewResults = new Map<string, string[]>();
-    Array.from(Scores.keys())
-        .sort((A, B) => Scores.get(B)! - Scores.get(A)!)
-        .forEach((Key) => {
-            NewResults.set(Key, Results.get(Key)!);
-        });
-    return NewResults;
-}
-
-/** FindOriginalCodes: Find the original codes from an owner. */
-<<<<<<< HEAD
-export function FindOriginalCodes(Codebook: Codebook, Source: Code, _Owner: number, Example?: string): Code[] {
-    let Codes = Object.values(Codebook);
-    Codes = Codes.filter((Code) => Source.Label === Code.Label || Source.Alternatives?.includes(Code.Label));
-    if (Example) {
-        Codes = Codes.filter((Code) => Code.Examples?.includes(Example) ?? Code.Examples?.some((Current) => Current.startsWith(`${Example}|||`)));
-=======
-export function FindOriginalCodes(
-    Codebook: Codebook,
-    Source: Code,
-    Owner: number,
-    Example?: string,
-): Code[] {
-    let Codes = Object.values(Codebook);
-    Codes = Codes.filter(
-        (Code) => Source.Label == Code.Label || Source.Alternatives?.includes(Code.Label),
-    );
-    if (Example) {
-        Codes = Codes.filter(
-            (Code) =>
-                Code.Examples?.includes(Example) ||
-                Code.Examples?.some((Current) => Current.startsWith(`${Example}|||`)),
-        );
->>>>>>> 6dbf872b
-    }
-    return Codes;
-}
-
-/** FindExampleSources: Find the original sources of an example from an owner. */
-export function FindExampleSources(
-    Codebook: Codebook,
-    Source: Code,
-    Example: string,
-    Owner: number,
-): Code[] {
-    const Codes = FindOriginalCodes(Codebook, Source, Owner);
-    const SoftMatch = `|||${Example}`;
-<<<<<<< HEAD
-    return Codes.filter((Code) => Code.Examples?.findIndex((Current) => Current === Example || Current.endsWith(SoftMatch)) !== -1);
-=======
-    return Codes.filter(
-        (Code) =>
-            Code.Examples?.findIndex(
-                (Current) => Current == Example || Current.endsWith(SoftMatch),
-            ) != -1,
-    );
->>>>>>> 6dbf872b
-}
-
-/** GetChunks: Get the chunks from the sources. */
-export function GetChunks(
-    Sources: Record<string, Record<string, DataChunk<DataItem>>>,
-): DataChunk<DataItem>[] {
-    return Object.values(Sources).flatMap((Source) => Object.values(Source));
-}
-
-/** GetItems: Get the items from the sources. */
-export function GetItems(Sources: Record<string, Record<string, DataChunk<DataItem>>>): DataItem[] {
-    return GetChunks(Sources).flatMap((Chunk) => Chunk.AllItems ?? []);
-}
-
-/** GetItems: Get the items from a source. */
-export function GetItemsFromDataset(Sources: Record<string, DataChunk<DataItem>>): DataItem[] {
-    return Object.values(Sources).flatMap((Chunk) => Chunk.AllItems ?? []);
-}
+import type { Code, Codebook, DataChunk, DataItem } from "../../../utils/schema.js";
+
+/** FindConsolidatedCode: Find a consolidated code by name. */
+export function FindConsolidatedCode(Consolidated: Codebook, Name: string) {
+    return Object.values(Consolidated).find(
+        (Code) => Code.Label === Name || Code.Alternatives?.includes(Name),
+    );
+}
+
+/** GetConsolidatedSize: Get the size of the consolidated codebook. */
+export function GetConsolidatedSize(Baseline: Codebook, Codebook: Codebook) {
+    return new Set(
+        Object.keys(Codebook)
+            .map((Code) => FindConsolidatedCode(Baseline, Code)?.Label)
+            .map((Code) => Code),
+    ).size;
+}
+
+/** ExtractExamples: Extract examples from a code. */
+export function ExtractExamples(Examples: string[]): Map<string, string[]> {
+    const Results = new Map<string, string[]>();
+    const Scores = new Map<string, number>();
+    // Extract the examples
+    for (const Example of Examples) {
+        const Index = Example.indexOf("|||");
+        if (Index !== -1) {
+            const Quote = Example.substring(Index + 3);
+            const ID = Example.substring(0, Index);
+            if (!Results.has(Quote)) {
+                Results.set(Quote, []);
+            }
+            Results.get(Quote)!.push(ID);
+        } else {
+            if (!Results.has(Example)) {
+                Results.set(Example, []);
+            }
+            Results.get(Example)!.push("");
+        }
+    }
+    // Calculate the score
+    for (const [Quote, IDs] of Results) {
+        Scores.set(Quote, Quote.length * IDs.length);
+    }
+    // Sort by the score
+    const NewResults = new Map<string, string[]>();
+    Array.from(Scores.keys())
+        .sort((A, B) => Scores.get(B)! - Scores.get(A)!)
+        .forEach((Key) => {
+            NewResults.set(Key, Results.get(Key)!);
+        });
+    return NewResults;
+}
+
+/** FindOriginalCodes: Find the original codes from an owner. */
+export function FindOriginalCodes(
+    Codebook: Codebook,
+    Source: Code,
+    _Owner: number,
+    Example?: string,
+): Code[] {
+    let Codes = Object.values(Codebook);
+    Codes = Codes.filter(
+        (Code) => Source.Label === Code.Label || Source.Alternatives?.includes(Code.Label),
+    );
+    if (Example) {
+        Codes = Codes.filter(
+            (Code) =>
+                Code.Examples?.includes(Example) ??
+                Code.Examples?.some((Current) => Current.startsWith(`${Example}|||`)),
+        );
+    }
+    return Codes;
+}
+
+/** FindExampleSources: Find the original sources of an example from an owner. */
+export function FindExampleSources(
+    Codebook: Codebook,
+    Source: Code,
+    Example: string,
+    Owner: number,
+): Code[] {
+    const Codes = FindOriginalCodes(Codebook, Source, Owner);
+    const SoftMatch = `|||${Example}`;
+    return Codes.filter(
+        (Code) =>
+            Code.Examples?.findIndex(
+                (Current) => Current === Example || Current.endsWith(SoftMatch),
+            ) !== -1,
+    );
+}
+
+/** GetChunks: Get the chunks from the sources. */
+export function GetChunks(
+    Sources: Record<string, Record<string, DataChunk<DataItem>>>,
+): DataChunk<DataItem>[] {
+    return Object.values(Sources).flatMap((Source) => Object.values(Source));
+}
+
+/** GetItems: Get the items from the sources. */
+export function GetItems(Sources: Record<string, Record<string, DataChunk<DataItem>>>): DataItem[] {
+    return GetChunks(Sources).flatMap((Chunk) => Chunk.AllItems ?? []);
+}
+
+/** GetItems: Get the items from a source. */
+export function GetItemsFromDataset(Sources: Record<string, DataChunk<DataItem>>): DataItem[] {
+    return Object.values(Sources).flatMap((Chunk) => Chunk.AllItems ?? []);
+}