--- conflicted
+++ resolved
@@ -67,11 +67,7 @@
         "typescript": "^5.8.3",
         "typescript-eslint": "^8.31.1"
     },
-<<<<<<< HEAD
-    "packageManager": "pnpm@10.10.0+sha512.d615db246fe70f25dcfea6d8d73dee782ce23e2245e3c4f6f888249fb568149318637dca73c2c5c8ef2a4ca0d5657fb9567188bfab47f566d1ee6ce987815c39",
-=======
     "packageManager": "pnpm@10.11.0+sha512.6540583f41cc5f628eb3d9773ecee802f4f9ef9923cc45b69890fb47991d4b092964694ec3a4f738a420c918a333062c8b925d312f42e4f0c263eb603551f977",
->>>>>>> fc3bd996
     "pnpm": {
         "onlyBuiltDependencies": [
             "esbuild",
