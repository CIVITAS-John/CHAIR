// Data loader from exported JSON or spreadsheet files
import * as File from "fs";
import * as Path from "path";

import chalk from "chalk";
import * as dotenv from "dotenv";
import Excel from "exceljs";

import { MergeCodebook, MergeCodebooks } from "../consolidating/codebooks.js";
import { InitializeDataset } from "../constants.js";

import { GetFilesRecursively, RemoveCommonality } from "./file.js";
<<<<<<< HEAD
import type { Code, Codebook, CodedItem, CodedThread, CodedThreads, Conversation, DataChunk, DataItem, Dataset, Participant } from "./schema.js";
import { AssembleExample } from "./schema.js";
=======
import type {
    Code,
    Codebook,
    CodedItem,
    CodedThread,
    CodedThreads,
    Conversation,
    DataChunk,
    DataItem,
    Dataset,
    Participant,
} from "./schema.js";
import { AssembleExample, Message, Project } from "./schema.js";
>>>>>>> 6dbf872b

/** GetDatasetPath: Get the dataset path. */
export function GetDatasetPath(): string {
    dotenv.config();
    return process.env.DATASET_PATH ?? "{not set}";
}

/** LoadItems: Load a number of data items. */
export function LoadItems<T extends DataItem>(Target: string): T[] {
    const Items = JSON.parse(File.readFileSync(Target, "utf-8")) as T[];
    Items.forEach(InitializeItem);
    return Items;
}

/** InitializeItem: Initialize an item. */
function InitializeItem(Item: DataItem) {
    let TimeString = Item.Time as unknown as string;
    // If it is only date
    if (/^\d{2}:\d{2}:\d{2}$/.exec(TimeString)) {
        TimeString = `1970-01-01T${TimeString}`;
    }
    // Parse it
    Item.Time = new Date(Date.parse(TimeString));
    // Loop through potential subchunks
    const AsChunk = Item as unknown as DataChunk<DataItem>;
    if (AsChunk.AllItems) {
        AsChunk.AllItems.forEach((Item) => {
            InitializeItem(Item);
        });
    }
}

/** LoadConversations: Load the conversations. */
export function LoadConversations(Group: string) {
    return JSON.parse(File.readFileSync(GetMessagesPath(Group, "Conversations.json"), "utf-8")) as Conversation[];
}

/** LoadDataset: Load a dataset for analysis. */
export function LoadDataset<T extends DataChunk<DataItem>>(Group: string): Dataset<T> {
    const Result = eval(
        `(function() {${File.readFileSync(GetMessagesPath(Group, "configuration.js"), "utf-8")}})()`,
    ) as Dataset<T>;
    for (const [Key, Value] of Object.entries(Result.Data)) {
        const Data = LoadChunksForAnalysis<T>(Group, Value as unknown as string);
        for (const [_, Chunk] of Object.entries(Data)) {
            Chunk.AllItems = Chunk.AllItems ?? [];
            Chunk.AllItems.forEach(InitializeItem);
            Chunk.Items = Chunk.AllItems.length;
        }
        Result.Data[Key] = Data;
    }
    InitializeDataset(Result);
    return Result;
}

/** LoadChunksForAnalysis: Load the chunks for analysis. */
<<<<<<< HEAD
export function LoadChunksForAnalysis<T extends DataChunk<DataItem>>(Group: string, Name: string) {
    return JSON.parse(File.readFileSync(GetMessagesPath(Group, Name), "utf-8")) as Record<string, T>;
=======
export function LoadChunksForAnalysis<T extends DataChunk<DataItem>>(
    Group: string,
    Name: string,
): Record<string, T> {
    return JSON.parse(File.readFileSync(GetMessagesPath(Group, Name), "utf-8"));
>>>>>>> 6dbf872b
}

/** LoadAnalyses: Load analyzed threads from either JSON or Excel. */
export async function LoadAnalyses(Source: string): Promise<CodedThreads> {
    const Extname = Path.extname(Source);
    if (Extname !== ".json" && Extname !== ".xlsx") {
        // Try to find the json
        if (File.existsSync(`${Source}.json`)) {
            Source += ".json";
        } else if (File.existsSync(`${Source}.xlsx`)) {
            Source += ".xlsx";
        }
    }
    if (Source.endsWith(".json")) {
        return JSON.parse(File.readFileSync(Source, "utf-8")) as CodedThreads;
    }
    if (Source.endsWith(".xlsx")) {
        return await LoadCodedConversations(Source);
    }
    throw new Error(`Unsupported or non-existent file: ${Source}.`);
}

/** LoadParticipants: Load the participants. */
export function LoadParticipants() {
    return JSON.parse(File.readFileSync(GetParticipantsPath("Participants.json"), "utf-8")) as Participant[];
}

/** GetProjectsPath: Get the saving path of certain projects. */
export function GetProjectsPath(Name: string): string {
    return `${GetDatasetPath()}/Projects and Comments/${Name}`;
}

/** GetMessagesPath: Get the saving path of certain messages. */
export function GetMessagesPath(Group: string, Name?: string): string {
    return `${GetDatasetPath()}/${Group}${Name ? `/${Name}` : ""}`;
}

/** GetParticipantsPath: Get the saving path of messaging group participants. */
export function GetParticipantsPath(Name: string): string {
    return `${GetDatasetPath()}/${Name}`;
}

/** LoadCodedConversations: Import coding results from an Excel workbook. */
export async function LoadCodedConversations(FilePath: string): Promise<CodedThreads> {
    const Workbook = new Excel.Workbook();
    await Workbook.xlsx.readFile(FilePath);
    return ImportCodedConversations(Workbook);
}

/** ImportCodedConversations: Import coding results from an Excel workbook. */
export function ImportCodedConversations(Spreadsheet: Excel.Workbook): CodedThreads {
    const Threads: CodedThreads = { Threads: {}, Codebook: {} };
    // Iterate through the worksheets
    for (const Sheet of Spreadsheet.worksheets) {
        const Thread: CodedThread = {
            ID: Sheet.name,
            Codes: {},
            Items: {},
        };
        let IDIndex = -1,
            SpeakerIndex = -1,
            ContentIndex = -1,
            CodeIndex = -1;
        // Iterate through the rows
        Sheet.eachRow((Row) => {
            if (Row.number === 1) {
                Row.eachCell((Cell, ColumnNumber) => {
                    const Value = Cell.value;
                    if (Value === "ID") {
                        IDIndex = ColumnNumber;
                    }
                    if (Value === "Content") {
                        ContentIndex = ColumnNumber;
                    }
                    if (Value === "SID") {
                        SpeakerIndex = ColumnNumber;
                    }
                    if (Value === "Codes") {
                        CodeIndex = ColumnNumber;
                    }
                });
                return;
            }
            // Get the ID
            if (IDIndex === -1) {
                return;
            }
            let ID = Row.getCell(IDIndex).value;
            if (!ID) {
                return;
            }
            const Content = Row.getCell(ContentIndex).value?.toString().trim() ?? "";
            const Speaker = Row.getCell(SpeakerIndex).value?.toString().trim() ?? "";
            ID = ID.toString();
            switch (ID) {
                case "-1": // Summary
                    Thread.Summary = Content;
<<<<<<< HEAD
                    if (Thread.Summary === "" || Thread.Summary.startsWith("(Optional) Your thoughts before coding")) {
=======
                    if (
                        Thread.Summary == "" ||
                        Thread.Summary.startsWith("(Optional) Your thoughts before coding")
                    ) {
>>>>>>> 6dbf872b
                        Thread.Summary = undefined;
                    }
                    return;
                case "-2": // Plan
                    Thread.Plan = Content;
                    if (Thread.Plan === "" || Thread.Plan.startsWith("The summary of")) {
                        Thread.Plan = undefined;
                    }
                    return;
                case "-3": // Reflection
                    Thread.Reflection = Content;
<<<<<<< HEAD
                    if (Thread.Reflection === "" || Thread.Reflection.startsWith("Your reflections after coding")) {
=======
                    if (
                        Thread.Reflection == "" ||
                        Thread.Reflection.startsWith("Your reflections after coding")
                    ) {
>>>>>>> 6dbf872b
                        Thread.Reflection = undefined;
                    }
                    return;
            }
            // Coded item
            const Item: CodedItem = { ID, Codes: [] };
            const Codes = Row.getCell(CodeIndex).value;
            if (Codes && typeof Codes === "string") {
                Item.Codes = Codes.split(/[,|;]/)
                    .map((Code) => Code.trim().replace(/\.$/, "").toLowerCase())
                    .filter((Code) => Code !== "");
            }
            for (const Code of Item.Codes!) {
                const Current: Code = Thread.Codes[Code] ?? { Label: Code, Examples: [] };
                Thread.Codes[Code] = Current;
                const ContentWithID = AssembleExample(ID, Speaker, Content);
                if (Content !== "" && !Current.Examples!.includes(ContentWithID)) {
                    Current.Examples!.push(ContentWithID);
                }
            }
            Thread.Items[ID] = Item;
        });
        // Add the thread to the threads
        Threads.Threads[Thread.ID] = Thread;
    }
    // Merge the codebook
    MergeCodebook(Threads);
    return Threads;
}

/** LoadCodebooks: Load codebooks from a source. */
export async function LoadCodebooks(
    Source: string | string[],
    CreateGroup = false,
): Promise<[Codebook[], string[]]> {
    if (Array.isArray(Source)) {
        const Codebooks: Codebook[] = [];
        const Names: string[] = [];
        for (const Current of Source) {
            const [CurrentCodebooks, CurrentNames] = await LoadCodebooks(Current);
            Codebooks.push(...CurrentCodebooks);
            Names.push(...CurrentNames);
            // Merge into a group
            if (CreateGroup) {
                Codebooks.push(MergeCodebooks(JSON.parse(JSON.stringify(CurrentCodebooks)) as Codebook[]));
                Names.push(`group: ${Path.basename(Current)}`);
            }
        }
        return [Codebooks, Names];
    }
    return await LoadCodebooksFrom(Source);
}

/** LoadCodebooksFrom: Load codebooks from a source. */
async function LoadCodebooksFrom(Source: string): Promise<[Codebook[], string[]]> {
    if (!File.existsSync(Source)) {
        return [[], []];
    }
    // Load potential paths
    let Sources: string[];
    if (File.lstatSync(Source).isFile()) {
        Sources = [Source];
    } else {
        Sources = GetFilesRecursively(Source);
    }
    // Remove the in-process codebooks
    Sources = Sources.filter((Source) => !Source.match(/-\d+.xlsx$/g)).sort();
    // Load the codebooks
    const Codebooks: Codebook[] = [];
    let Names: string[] = [];
    for (const Current of Sources) {
        const Name = Current.substring(0, Current.length - Path.extname(Current).length);
        if (Names.includes(Name)) {
            continue;
        }
        const Codebook = await LoadCodebook(Current);
        if (Codebook) {
            Codebooks.push(Codebook);
            Names.push(Name);
        }
    }
    // Remove commonality
    Names = RemoveCommonality(Names);
    console.log(chalk.green(`Statistics: Loaded ${Codebooks.length} codebooks.`));
    return [Codebooks, Names];
}

/** LoadCodebooksInGroups: Load codebooks in folders and simply merge them into one group per folder. */
export async function LoadCodebooksInGroups(Paths: string[]): Promise<[Codebook[], string[]]> {
    const Codebooks: Codebook[] = [];
    // Load the codebooks
    for (const Path of Paths) {
        const [CurrentCodebooks] = await LoadCodebooks(Path);
        Codebooks.push(MergeCodebooks(CurrentCodebooks));
    }
    // Remove commonality
    Paths = RemoveCommonality(Paths);
    return [Codebooks, Paths];
}

/** LoadCodebook: Load a codebook from a file. */
export async function LoadCodebook(Current: string): Promise<Codebook | undefined> {
    if (Current.endsWith(".json")) {
        const Content = File.readFileSync(Current, "utf8");
        const Parsed = JSON.parse(Content) as Codebook | CodedThreads | Record<string, unknown>;
        if (Parsed.Codebook) {
            console.log(`Loading ${Current} as coded threads.`);
            return (Parsed as CodedThreads).Codebook;
        } else if (!Parsed.Threads) {
            console.log(`Loading ${Current} as a codebook.`);
            return Parsed as Codebook;
        }
        console.log(`Skipping ${Current} because it is not a codebook.`);
    } else if (Current.endsWith(".xlsx")) {
        if (Current.startsWith("~")) {
            return;
        }
        console.log(`Loading ${Current} as an Excel workbook.`);
        return (await LoadCodedConversations(Current)).Codebook;
    }
}
<|MERGE_RESOLUTION|>--- conflicted
+++ resolved
@@ -1,341 +1,329 @@
-// Data loader from exported JSON or spreadsheet files
-import * as File from "fs";
-import * as Path from "path";
-
-import chalk from "chalk";
-import * as dotenv from "dotenv";
-import Excel from "exceljs";
-
-import { MergeCodebook, MergeCodebooks } from "../consolidating/codebooks.js";
-import { InitializeDataset } from "../constants.js";
-
-import { GetFilesRecursively, RemoveCommonality } from "./file.js";
-<<<<<<< HEAD
-import type { Code, Codebook, CodedItem, CodedThread, CodedThreads, Conversation, DataChunk, DataItem, Dataset, Participant } from "./schema.js";
-import { AssembleExample } from "./schema.js";
-=======
-import type {
-    Code,
-    Codebook,
-    CodedItem,
-    CodedThread,
-    CodedThreads,
-    Conversation,
-    DataChunk,
-    DataItem,
-    Dataset,
-    Participant,
-} from "./schema.js";
-import { AssembleExample, Message, Project } from "./schema.js";
->>>>>>> 6dbf872b
-
-/** GetDatasetPath: Get the dataset path. */
-export function GetDatasetPath(): string {
-    dotenv.config();
-    return process.env.DATASET_PATH ?? "{not set}";
-}
-
-/** LoadItems: Load a number of data items. */
-export function LoadItems<T extends DataItem>(Target: string): T[] {
-    const Items = JSON.parse(File.readFileSync(Target, "utf-8")) as T[];
-    Items.forEach(InitializeItem);
-    return Items;
-}
-
-/** InitializeItem: Initialize an item. */
-function InitializeItem(Item: DataItem) {
-    let TimeString = Item.Time as unknown as string;
-    // If it is only date
-    if (/^\d{2}:\d{2}:\d{2}$/.exec(TimeString)) {
-        TimeString = `1970-01-01T${TimeString}`;
-    }
-    // Parse it
-    Item.Time = new Date(Date.parse(TimeString));
-    // Loop through potential subchunks
-    const AsChunk = Item as unknown as DataChunk<DataItem>;
-    if (AsChunk.AllItems) {
-        AsChunk.AllItems.forEach((Item) => {
-            InitializeItem(Item);
-        });
-    }
-}
-
-/** LoadConversations: Load the conversations. */
-export function LoadConversations(Group: string) {
-    return JSON.parse(File.readFileSync(GetMessagesPath(Group, "Conversations.json"), "utf-8")) as Conversation[];
-}
-
-/** LoadDataset: Load a dataset for analysis. */
-export function LoadDataset<T extends DataChunk<DataItem>>(Group: string): Dataset<T> {
-    const Result = eval(
-        `(function() {${File.readFileSync(GetMessagesPath(Group, "configuration.js"), "utf-8")}})()`,
-    ) as Dataset<T>;
-    for (const [Key, Value] of Object.entries(Result.Data)) {
-        const Data = LoadChunksForAnalysis<T>(Group, Value as unknown as string);
-        for (const [_, Chunk] of Object.entries(Data)) {
-            Chunk.AllItems = Chunk.AllItems ?? [];
-            Chunk.AllItems.forEach(InitializeItem);
-            Chunk.Items = Chunk.AllItems.length;
-        }
-        Result.Data[Key] = Data;
-    }
-    InitializeDataset(Result);
-    return Result;
-}
-
-/** LoadChunksForAnalysis: Load the chunks for analysis. */
-<<<<<<< HEAD
-export function LoadChunksForAnalysis<T extends DataChunk<DataItem>>(Group: string, Name: string) {
-    return JSON.parse(File.readFileSync(GetMessagesPath(Group, Name), "utf-8")) as Record<string, T>;
-=======
-export function LoadChunksForAnalysis<T extends DataChunk<DataItem>>(
-    Group: string,
-    Name: string,
-): Record<string, T> {
-    return JSON.parse(File.readFileSync(GetMessagesPath(Group, Name), "utf-8"));
->>>>>>> 6dbf872b
-}
-
-/** LoadAnalyses: Load analyzed threads from either JSON or Excel. */
-export async function LoadAnalyses(Source: string): Promise<CodedThreads> {
-    const Extname = Path.extname(Source);
-    if (Extname !== ".json" && Extname !== ".xlsx") {
-        // Try to find the json
-        if (File.existsSync(`${Source}.json`)) {
-            Source += ".json";
-        } else if (File.existsSync(`${Source}.xlsx`)) {
-            Source += ".xlsx";
-        }
-    }
-    if (Source.endsWith(".json")) {
-        return JSON.parse(File.readFileSync(Source, "utf-8")) as CodedThreads;
-    }
-    if (Source.endsWith(".xlsx")) {
-        return await LoadCodedConversations(Source);
-    }
-    throw new Error(`Unsupported or non-existent file: ${Source}.`);
-}
-
-/** LoadParticipants: Load the participants. */
-export function LoadParticipants() {
-    return JSON.parse(File.readFileSync(GetParticipantsPath("Participants.json"), "utf-8")) as Participant[];
-}
-
-/** GetProjectsPath: Get the saving path of certain projects. */
-export function GetProjectsPath(Name: string): string {
-    return `${GetDatasetPath()}/Projects and Comments/${Name}`;
-}
-
-/** GetMessagesPath: Get the saving path of certain messages. */
-export function GetMessagesPath(Group: string, Name?: string): string {
-    return `${GetDatasetPath()}/${Group}${Name ? `/${Name}` : ""}`;
-}
-
-/** GetParticipantsPath: Get the saving path of messaging group participants. */
-export function GetParticipantsPath(Name: string): string {
-    return `${GetDatasetPath()}/${Name}`;
-}
-
-/** LoadCodedConversations: Import coding results from an Excel workbook. */
-export async function LoadCodedConversations(FilePath: string): Promise<CodedThreads> {
-    const Workbook = new Excel.Workbook();
-    await Workbook.xlsx.readFile(FilePath);
-    return ImportCodedConversations(Workbook);
-}
-
-/** ImportCodedConversations: Import coding results from an Excel workbook. */
-export function ImportCodedConversations(Spreadsheet: Excel.Workbook): CodedThreads {
-    const Threads: CodedThreads = { Threads: {}, Codebook: {} };
-    // Iterate through the worksheets
-    for (const Sheet of Spreadsheet.worksheets) {
-        const Thread: CodedThread = {
-            ID: Sheet.name,
-            Codes: {},
-            Items: {},
-        };
-        let IDIndex = -1,
-            SpeakerIndex = -1,
-            ContentIndex = -1,
-            CodeIndex = -1;
-        // Iterate through the rows
-        Sheet.eachRow((Row) => {
-            if (Row.number === 1) {
-                Row.eachCell((Cell, ColumnNumber) => {
-                    const Value = Cell.value;
-                    if (Value === "ID") {
-                        IDIndex = ColumnNumber;
-                    }
-                    if (Value === "Content") {
-                        ContentIndex = ColumnNumber;
-                    }
-                    if (Value === "SID") {
-                        SpeakerIndex = ColumnNumber;
-                    }
-                    if (Value === "Codes") {
-                        CodeIndex = ColumnNumber;
-                    }
-                });
-                return;
-            }
-            // Get the ID
-            if (IDIndex === -1) {
-                return;
-            }
-            let ID = Row.getCell(IDIndex).value;
-            if (!ID) {
-                return;
-            }
-            const Content = Row.getCell(ContentIndex).value?.toString().trim() ?? "";
-            const Speaker = Row.getCell(SpeakerIndex).value?.toString().trim() ?? "";
-            ID = ID.toString();
-            switch (ID) {
-                case "-1": // Summary
-                    Thread.Summary = Content;
-<<<<<<< HEAD
-                    if (Thread.Summary === "" || Thread.Summary.startsWith("(Optional) Your thoughts before coding")) {
-=======
-                    if (
-                        Thread.Summary == "" ||
-                        Thread.Summary.startsWith("(Optional) Your thoughts before coding")
-                    ) {
->>>>>>> 6dbf872b
-                        Thread.Summary = undefined;
-                    }
-                    return;
-                case "-2": // Plan
-                    Thread.Plan = Content;
-                    if (Thread.Plan === "" || Thread.Plan.startsWith("The summary of")) {
-                        Thread.Plan = undefined;
-                    }
-                    return;
-                case "-3": // Reflection
-                    Thread.Reflection = Content;
-<<<<<<< HEAD
-                    if (Thread.Reflection === "" || Thread.Reflection.startsWith("Your reflections after coding")) {
-=======
-                    if (
-                        Thread.Reflection == "" ||
-                        Thread.Reflection.startsWith("Your reflections after coding")
-                    ) {
->>>>>>> 6dbf872b
-                        Thread.Reflection = undefined;
-                    }
-                    return;
-            }
-            // Coded item
-            const Item: CodedItem = { ID, Codes: [] };
-            const Codes = Row.getCell(CodeIndex).value;
-            if (Codes && typeof Codes === "string") {
-                Item.Codes = Codes.split(/[,|;]/)
-                    .map((Code) => Code.trim().replace(/\.$/, "").toLowerCase())
-                    .filter((Code) => Code !== "");
-            }
-            for (const Code of Item.Codes!) {
-                const Current: Code = Thread.Codes[Code] ?? { Label: Code, Examples: [] };
-                Thread.Codes[Code] = Current;
-                const ContentWithID = AssembleExample(ID, Speaker, Content);
-                if (Content !== "" && !Current.Examples!.includes(ContentWithID)) {
-                    Current.Examples!.push(ContentWithID);
-                }
-            }
-            Thread.Items[ID] = Item;
-        });
-        // Add the thread to the threads
-        Threads.Threads[Thread.ID] = Thread;
-    }
-    // Merge the codebook
-    MergeCodebook(Threads);
-    return Threads;
-}
-
-/** LoadCodebooks: Load codebooks from a source. */
-export async function LoadCodebooks(
-    Source: string | string[],
-    CreateGroup = false,
-): Promise<[Codebook[], string[]]> {
-    if (Array.isArray(Source)) {
-        const Codebooks: Codebook[] = [];
-        const Names: string[] = [];
-        for (const Current of Source) {
-            const [CurrentCodebooks, CurrentNames] = await LoadCodebooks(Current);
-            Codebooks.push(...CurrentCodebooks);
-            Names.push(...CurrentNames);
-            // Merge into a group
-            if (CreateGroup) {
-                Codebooks.push(MergeCodebooks(JSON.parse(JSON.stringify(CurrentCodebooks)) as Codebook[]));
-                Names.push(`group: ${Path.basename(Current)}`);
-            }
-        }
-        return [Codebooks, Names];
-    }
-    return await LoadCodebooksFrom(Source);
-}
-
-/** LoadCodebooksFrom: Load codebooks from a source. */
-async function LoadCodebooksFrom(Source: string): Promise<[Codebook[], string[]]> {
-    if (!File.existsSync(Source)) {
-        return [[], []];
-    }
-    // Load potential paths
-    let Sources: string[];
-    if (File.lstatSync(Source).isFile()) {
-        Sources = [Source];
-    } else {
-        Sources = GetFilesRecursively(Source);
-    }
-    // Remove the in-process codebooks
-    Sources = Sources.filter((Source) => !Source.match(/-\d+.xlsx$/g)).sort();
-    // Load the codebooks
-    const Codebooks: Codebook[] = [];
-    let Names: string[] = [];
-    for (const Current of Sources) {
-        const Name = Current.substring(0, Current.length - Path.extname(Current).length);
-        if (Names.includes(Name)) {
-            continue;
-        }
-        const Codebook = await LoadCodebook(Current);
-        if (Codebook) {
-            Codebooks.push(Codebook);
-            Names.push(Name);
-        }
-    }
-    // Remove commonality
-    Names = RemoveCommonality(Names);
-    console.log(chalk.green(`Statistics: Loaded ${Codebooks.length} codebooks.`));
-    return [Codebooks, Names];
-}
-
-/** LoadCodebooksInGroups: Load codebooks in folders and simply merge them into one group per folder. */
-export async function LoadCodebooksInGroups(Paths: string[]): Promise<[Codebook[], string[]]> {
-    const Codebooks: Codebook[] = [];
-    // Load the codebooks
-    for (const Path of Paths) {
-        const [CurrentCodebooks] = await LoadCodebooks(Path);
-        Codebooks.push(MergeCodebooks(CurrentCodebooks));
-    }
-    // Remove commonality
-    Paths = RemoveCommonality(Paths);
-    return [Codebooks, Paths];
-}
-
-/** LoadCodebook: Load a codebook from a file. */
-export async function LoadCodebook(Current: string): Promise<Codebook | undefined> {
-    if (Current.endsWith(".json")) {
-        const Content = File.readFileSync(Current, "utf8");
-        const Parsed = JSON.parse(Content) as Codebook | CodedThreads | Record<string, unknown>;
-        if (Parsed.Codebook) {
-            console.log(`Loading ${Current} as coded threads.`);
-            return (Parsed as CodedThreads).Codebook;
-        } else if (!Parsed.Threads) {
-            console.log(`Loading ${Current} as a codebook.`);
-            return Parsed as Codebook;
-        }
-        console.log(`Skipping ${Current} because it is not a codebook.`);
-    } else if (Current.endsWith(".xlsx")) {
-        if (Current.startsWith("~")) {
-            return;
-        }
-        console.log(`Loading ${Current} as an Excel workbook.`);
-        return (await LoadCodedConversations(Current)).Codebook;
-    }
-}
+// Data loader from exported JSON or spreadsheet files
+import * as File from "fs";
+import * as Path from "path";
+
+import chalk from "chalk";
+import * as dotenv from "dotenv";
+import Excel from "exceljs";
+
+import { MergeCodebook, MergeCodebooks } from "../consolidating/codebooks.js";
+import { InitializeDataset } from "../constants.js";
+
+import { GetFilesRecursively, RemoveCommonality } from "./file.js";
+import type {
+    Code,
+    Codebook,
+    CodedItem,
+    CodedThread,
+    CodedThreads,
+    Conversation,
+    DataChunk,
+    DataItem,
+    Dataset,
+    Participant,
+} from "./schema.js";
+import { AssembleExample } from "./schema.js";
+
+/** GetDatasetPath: Get the dataset path. */
+export function GetDatasetPath(): string {
+    dotenv.config();
+    return process.env.DATASET_PATH ?? "{not set}";
+}
+
+/** LoadItems: Load a number of data items. */
+export function LoadItems<T extends DataItem>(Target: string): T[] {
+    const Items = JSON.parse(File.readFileSync(Target, "utf-8")) as T[];
+    Items.forEach(InitializeItem);
+    return Items;
+}
+
+/** InitializeItem: Initialize an item. */
+function InitializeItem(Item: DataItem) {
+    let TimeString = Item.Time as unknown as string;
+    // If it is only date
+    if (/^\d{2}:\d{2}:\d{2}$/.exec(TimeString)) {
+        TimeString = `1970-01-01T${TimeString}`;
+    }
+    // Parse it
+    Item.Time = new Date(Date.parse(TimeString));
+    // Loop through potential subchunks
+    const AsChunk = Item as unknown as DataChunk<DataItem>;
+    if (AsChunk.AllItems) {
+        AsChunk.AllItems.forEach((Item) => {
+            InitializeItem(Item);
+        });
+    }
+}
+
+/** LoadConversations: Load the conversations. */
+export function LoadConversations(Group: string) {
+    return JSON.parse(
+        File.readFileSync(GetMessagesPath(Group, "Conversations.json"), "utf-8"),
+    ) as Conversation[];
+}
+
+/** LoadDataset: Load a dataset for analysis. */
+export function LoadDataset<T extends DataChunk<DataItem>>(Group: string): Dataset<T> {
+    const Result = eval(
+        `(function() {${File.readFileSync(GetMessagesPath(Group, "configuration.js"), "utf-8")}})()`,
+    ) as Dataset<T>;
+    for (const [Key, Value] of Object.entries(Result.Data)) {
+        const Data = LoadChunksForAnalysis<T>(Group, Value as unknown as string);
+        for (const [_, Chunk] of Object.entries(Data)) {
+            Chunk.AllItems = Chunk.AllItems ?? [];
+            Chunk.AllItems.forEach(InitializeItem);
+            Chunk.Items = Chunk.AllItems.length;
+        }
+        Result.Data[Key] = Data;
+    }
+    InitializeDataset(Result);
+    return Result;
+}
+
+/** LoadChunksForAnalysis: Load the chunks for analysis. */
+export function LoadChunksForAnalysis<T extends DataChunk<DataItem>>(Group: string, Name: string) {
+    return JSON.parse(File.readFileSync(GetMessagesPath(Group, Name), "utf-8")) as Record<
+        string,
+        T
+    >;
+}
+
+/** LoadAnalyses: Load analyzed threads from either JSON or Excel. */
+export async function LoadAnalyses(Source: string): Promise<CodedThreads> {
+    const Extname = Path.extname(Source);
+    if (Extname !== ".json" && Extname !== ".xlsx") {
+        // Try to find the json
+        if (File.existsSync(`${Source}.json`)) {
+            Source += ".json";
+        } else if (File.existsSync(`${Source}.xlsx`)) {
+            Source += ".xlsx";
+        }
+    }
+    if (Source.endsWith(".json")) {
+        return JSON.parse(File.readFileSync(Source, "utf-8")) as CodedThreads;
+    }
+    if (Source.endsWith(".xlsx")) {
+        return await LoadCodedConversations(Source);
+    }
+    throw new Error(`Unsupported or non-existent file: ${Source}.`);
+}
+
+/** LoadParticipants: Load the participants. */
+export function LoadParticipants() {
+    return JSON.parse(
+        File.readFileSync(GetParticipantsPath("Participants.json"), "utf-8"),
+    ) as Participant[];
+}
+
+/** GetProjectsPath: Get the saving path of certain projects. */
+export function GetProjectsPath(Name: string): string {
+    return `${GetDatasetPath()}/Projects and Comments/${Name}`;
+}
+
+/** GetMessagesPath: Get the saving path of certain messages. */
+export function GetMessagesPath(Group: string, Name?: string): string {
+    return `${GetDatasetPath()}/${Group}${Name ? `/${Name}` : ""}`;
+}
+
+/** GetParticipantsPath: Get the saving path of messaging group participants. */
+export function GetParticipantsPath(Name: string): string {
+    return `${GetDatasetPath()}/${Name}`;
+}
+
+/** LoadCodedConversations: Import coding results from an Excel workbook. */
+export async function LoadCodedConversations(FilePath: string): Promise<CodedThreads> {
+    const Workbook = new Excel.Workbook();
+    await Workbook.xlsx.readFile(FilePath);
+    return ImportCodedConversations(Workbook);
+}
+
+/** ImportCodedConversations: Import coding results from an Excel workbook. */
+export function ImportCodedConversations(Spreadsheet: Excel.Workbook): CodedThreads {
+    const Threads: CodedThreads = { Threads: {}, Codebook: {} };
+    // Iterate through the worksheets
+    for (const Sheet of Spreadsheet.worksheets) {
+        const Thread: CodedThread = {
+            ID: Sheet.name,
+            Codes: {},
+            Items: {},
+        };
+        let IDIndex = -1,
+            SpeakerIndex = -1,
+            ContentIndex = -1,
+            CodeIndex = -1;
+        // Iterate through the rows
+        Sheet.eachRow((Row) => {
+            if (Row.number === 1) {
+                Row.eachCell((Cell, ColumnNumber) => {
+                    const Value = Cell.value;
+                    if (Value === "ID") {
+                        IDIndex = ColumnNumber;
+                    }
+                    if (Value === "Content") {
+                        ContentIndex = ColumnNumber;
+                    }
+                    if (Value === "SID") {
+                        SpeakerIndex = ColumnNumber;
+                    }
+                    if (Value === "Codes") {
+                        CodeIndex = ColumnNumber;
+                    }
+                });
+                return;
+            }
+            // Get the ID
+            if (IDIndex === -1) {
+                return;
+            }
+            let ID = Row.getCell(IDIndex).value;
+            if (!ID) {
+                return;
+            }
+            const Content = Row.getCell(ContentIndex).value?.toString().trim() ?? "";
+            const Speaker = Row.getCell(SpeakerIndex).value?.toString().trim() ?? "";
+            ID = ID.toString();
+            switch (ID) {
+                case "-1": // Summary
+                    Thread.Summary = Content;
+                    if (
+                        Thread.Summary === "" ||
+                        Thread.Summary.startsWith("(Optional) Your thoughts before coding")
+                    ) {
+                        Thread.Summary = undefined;
+                    }
+                    return;
+                case "-2": // Plan
+                    Thread.Plan = Content;
+                    if (Thread.Plan === "" || Thread.Plan.startsWith("The summary of")) {
+                        Thread.Plan = undefined;
+                    }
+                    return;
+                case "-3": // Reflection
+                    Thread.Reflection = Content;
+                    if (
+                        Thread.Reflection === "" ||
+                        Thread.Reflection.startsWith("Your reflections after coding")
+                    ) {
+                        Thread.Reflection = undefined;
+                    }
+                    return;
+            }
+            // Coded item
+            const Item: CodedItem = { ID, Codes: [] };
+            const Codes = Row.getCell(CodeIndex).value;
+            if (Codes && typeof Codes === "string") {
+                Item.Codes = Codes.split(/[,|;]/)
+                    .map((Code) => Code.trim().replace(/\.$/, "").toLowerCase())
+                    .filter((Code) => Code !== "");
+            }
+            for (const Code of Item.Codes!) {
+                const Current: Code = Thread.Codes[Code] ?? { Label: Code, Examples: [] };
+                Thread.Codes[Code] = Current;
+                const ContentWithID = AssembleExample(ID, Speaker, Content);
+                if (Content !== "" && !Current.Examples!.includes(ContentWithID)) {
+                    Current.Examples!.push(ContentWithID);
+                }
+            }
+            Thread.Items[ID] = Item;
+        });
+        // Add the thread to the threads
+        Threads.Threads[Thread.ID] = Thread;
+    }
+    // Merge the codebook
+    MergeCodebook(Threads);
+    return Threads;
+}
+
+/** LoadCodebooks: Load codebooks from a source. */
+export async function LoadCodebooks(
+    Source: string | string[],
+    CreateGroup = false,
+): Promise<[Codebook[], string[]]> {
+    if (Array.isArray(Source)) {
+        const Codebooks: Codebook[] = [];
+        const Names: string[] = [];
+        for (const Current of Source) {
+            const [CurrentCodebooks, CurrentNames] = await LoadCodebooks(Current);
+            Codebooks.push(...CurrentCodebooks);
+            Names.push(...CurrentNames);
+            // Merge into a group
+            if (CreateGroup) {
+                Codebooks.push(
+                    MergeCodebooks(JSON.parse(JSON.stringify(CurrentCodebooks)) as Codebook[]),
+                );
+                Names.push(`group: ${Path.basename(Current)}`);
+            }
+        }
+        return [Codebooks, Names];
+    }
+    return await LoadCodebooksFrom(Source);
+}
+
+/** LoadCodebooksFrom: Load codebooks from a source. */
+async function LoadCodebooksFrom(Source: string): Promise<[Codebook[], string[]]> {
+    if (!File.existsSync(Source)) {
+        return [[], []];
+    }
+    // Load potential paths
+    let Sources: string[];
+    if (File.lstatSync(Source).isFile()) {
+        Sources = [Source];
+    } else {
+        Sources = GetFilesRecursively(Source);
+    }
+    // Remove the in-process codebooks
+    Sources = Sources.filter((Source) => !Source.match(/-\d+.xlsx$/g)).sort();
+    // Load the codebooks
+    const Codebooks: Codebook[] = [];
+    let Names: string[] = [];
+    for (const Current of Sources) {
+        const Name = Current.substring(0, Current.length - Path.extname(Current).length);
+        if (Names.includes(Name)) {
+            continue;
+        }
+        const Codebook = await LoadCodebook(Current);
+        if (Codebook) {
+            Codebooks.push(Codebook);
+            Names.push(Name);
+        }
+    }
+    // Remove commonality
+    Names = RemoveCommonality(Names);
+    console.log(chalk.green(`Statistics: Loaded ${Codebooks.length} codebooks.`));
+    return [Codebooks, Names];
+}
+
+/** LoadCodebooksInGroups: Load codebooks in folders and simply merge them into one group per folder. */
+export async function LoadCodebooksInGroups(Paths: string[]): Promise<[Codebook[], string[]]> {
+    const Codebooks: Codebook[] = [];
+    // Load the codebooks
+    for (const Path of Paths) {
+        const [CurrentCodebooks] = await LoadCodebooks(Path);
+        Codebooks.push(MergeCodebooks(CurrentCodebooks));
+    }
+    // Remove commonality
+    Paths = RemoveCommonality(Paths);
+    return [Codebooks, Paths];
+}
+
+/** LoadCodebook: Load a codebook from a file. */
+export async function LoadCodebook(Current: string): Promise<Codebook | undefined> {
+    if (Current.endsWith(".json")) {
+        const Content = File.readFileSync(Current, "utf8");
+        const Parsed = JSON.parse(Content) as Codebook | CodedThreads | Record<string, unknown>;
+        if (Parsed.Codebook) {
+            console.log(`Loading ${Current} as coded threads.`);
+            return (Parsed as CodedThreads).Codebook;
+        } else if (!Parsed.Threads) {
+            console.log(`Loading ${Current} as a codebook.`);
+            return Parsed as Codebook;
+        }
+        console.log(`Skipping ${Current} because it is not a codebook.`);
+    } else if (Current.endsWith(".xlsx")) {
+        if (Current.startsWith("~")) {
+            return;
+        }
+        console.log(`Loading ${Current} as an Excel workbook.`);
+        return (await LoadCodedConversations(Current)).Codebook;
+    }
+}