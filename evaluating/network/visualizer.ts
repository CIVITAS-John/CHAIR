import type { Cash, CashStatic } from "cash-dom";
import * as d3 from "d3";

import type { Code, CodebookComparison, DataChunk, DataItem } from "../../utils/schema.js";

import { Dialog } from "./panels/dialog.js";
import { InfoPanel } from "./panels/info-panel.js";
import { SidePanel } from "./panels/side-panel.js";
import { Tutorial } from "./tutorial.js";
import { EvaluateCodebooks } from "./utils/evaluate.js";
import type { Colorizer, FilterBase } from "./utils/filters.js";
import { ComponentFilter, OwnerFilter } from "./utils/filters.js";
import { BuildSemanticGraph } from "./utils/graph.js";
import type { Component, Graph, GraphStatus, Link, Node } from "./utils/schema.js";
import { Parameters, PostData } from "./utils/utils.js";
declare global {
    const $: typeof Cash.prototype.init & CashStatic;
}

type ChosenCallback<T> = (Node: Node<T>, Status: boolean) => void;

/** Visualizer: The visualization manager. */
export class Visualizer {
    /** Container: The container for the visualization. */
    private Container: d3.Selection<SVGSVGElement, unknown, null, undefined>;
    /** HullLayer: The layer for the hulls. */
    private HullLayer: d3.Selection<SVGGElement, unknown, null, undefined>;
    /** LinkLayer: The layer for the links. */
    private LinkLayer: d3.Selection<SVGGElement, unknown, null, undefined>;
    /** NodeLayer: The layer for the nodes. */
    private NodeLayer: d3.Selection<SVGGElement, unknown, null, undefined>;
    /** LabelLayer: The layer for the labels. */
    private LabelLayer: d3.Selection<SVGGElement, unknown, null, undefined>;
    /** ComponentLayer: The layer for the components. */
    private ComponentLayer: d3.Selection<SVGGElement, unknown, null, undefined>;
    /** LegendContainer: The interface container of legends. */
    private LegendContainer: Cash;
    /** FilterContainer: The interface container of filters. */
    private FilterContainer: Cash;
    /** Zoom: The zoom behavior in-use. */
    private Zoom: d3.ZoomBehavior<SVGSVGElement, unknown>;
    /** Dataset: The underlying dataset. */
    public Dataset: CodebookComparison<DataChunk<DataItem>> = {} as CodebookComparison<DataChunk<DataItem>>;
    /** Parameters: The parameters for the visualizer. */
    public Parameters: Parameters = new Parameters();
    /** InfoPanel: The information panel for the visualization. */
    public InfoPanel: InfoPanel;
    /** SidePanel: The side panel for the visualization. */
    public SidePanel: SidePanel;
    /** Dialog: Dialog for the visualization. */
    public Dialog: Dialog;
    /** Tutorial: The tutorial for the visualization. */
    public Tutorial: Tutorial;
    /** Constructor: Constructing the manager. */
    public constructor(Container: Cash) {
        window.onpopstate = (Event) => {
            this.PopState(Event);
        };
        // Other components
        this.SidePanel = new SidePanel($(".side-panel"), this);
        this.InfoPanel = new InfoPanel($(".info-panel"), this);
        this.Dialog = new Dialog($(".dialog"), this);
        this.Tutorial = new Tutorial($(".portrait-overlay"), this);
        // Initialize the SVG
        const Root = d3.select(Container.get(0)!).attr("style", "background-color: #290033");
        this.Container = Root.append("svg");
        const Scaler = this.Container.append("g");
        this.HullLayer = Scaler.append("g").attr("class", "hulls");
        this.LinkLayer = Scaler.append("g").attr("class", "links");
        this.NodeLayer = Scaler.append("g").attr("class", "nodes");
        this.LabelLayer = Scaler.append("g").attr("class", "labels");
        this.ComponentLayer = Scaler.append("g").attr("class", "components");
        this.LegendContainer = Container.find(".legends");
        this.FilterContainer = Container.find(".filters");
        // Zoom support
        this.Zoom = d3
            .zoom<SVGSVGElement, unknown>()
            .scaleExtent([1, 8])
            .on("zoom", (event: { transform: d3.ZoomTransform }) => {
                Scaler.attr("transform", event.transform.toString());
                const ScaleProgress = 1 - Math.max(0, 3 - event.transform.k) / 2;
                this.LinkLayer.style("opacity", 0.3 + ScaleProgress);
                // this.NodeLayer.style("opacity", 0.1 + ScaleProgress);
                this.LabelLayer.style("opacity", ScaleProgress);
                this.ComponentLayer.style("opacity", 2 - ScaleProgress * 2);
                this.ComponentLayer.style("display", ScaleProgress > 0.9 ? "none" : "block");
                // this.ComponentLayer.style("pointer-events", ScaleProgress > 0.6 ? "none" : "all");
            });
        this.Container.call(this.Zoom);
        // Load the data
        void d3.json("network.json").then((Data) => {
            this.Dataset = Data as CodebookComparison<DataChunk<DataItem>>;
            // Set the title
            document.title =
                this.Dataset.Title + document.title.substring(document.title.indexOf(":"));
            // Parse the date and nicknames as needed
            const Datasets = this.Dataset.Source;
            this.Dataset.UserIDToNicknames = new Map();
            for (const Dataset of Object.values(Datasets.Data)) {
                for (const Chunk of Object.values(Dataset)) {
                    for (const Item of Chunk.AllItems ?? []) {
                        Item.Time = new Date(Item.Time);
                        this.Dataset.UserIDToNicknames.set(Item.UserID, Item.Nickname);
                    }
                }
            }
            // Calculate the weights
<<<<<<< HEAD
            this.Dataset.Weights = this.Dataset.Weights ?? this.Dataset.Names.map((_, Index) => (Index === 0 ? 0 : 1));
=======
            this.Dataset.Weights =
                this.Dataset.Weights ?? this.Dataset.Names.map((_, Index) => (Index == 0 ? 0 : 1));
>>>>>>> 6dbf872b
            this.Dataset.TotalWeight = this.Dataset.Weights.reduce((A, B) => A + B, 0);
            // Build the default graph
            this.SetStatus("Code", BuildSemanticGraph(this.Dataset, this.Parameters));
            this.SidePanel.Show();
            // Evaluate and send back the results
            const Results = EvaluateCodebooks(this.Dataset, this.Parameters);
            void PostData("/api/report/", Results);
        });
    }
    // Status management
    /** Status: The status of the visualization. */
    public Status: GraphStatus<unknown> = {} as GraphStatus<unknown>;
    /** StatusType: The type of the status. */
    public StatusType = "";
    /** SetStatus: Use a new graph for visualization. */
    public SetStatus<T>(Type: string, Graph: Graph<T>) {
        this.PreviewFilter = undefined;
        this.Filters.clear();
        this.Status = { Graph, ChosenNodes: [] };
        this.StatusType = Type;
        this.Rerender(true);
        this.CenterCamera(0, 0, 1);
    }
    /** GetStatus: Get the status of the visualization. */
    public GetStatus<T>(): GraphStatus<T> {
        return this.Status as GraphStatus<T>;
    }
    /** Rerender: Rerender the visualization. */
    public Rerender(Relayout = false) {
        // Apply the filter
        this.Status.Graph.Nodes.forEach((Node) => {
            let Filtered = true as boolean;
            this.Filters.forEach((Filter) => (Filtered = Filtered && Filter.Filter(this, Node)));
            if (this.PreviewFilter) {
                Filtered = Filtered && this.PreviewFilter.Filter(this, Node);
            }
            Node.Hidden = !Filtered;
        });
        this.Status.Graph.Links.forEach((Link) => {
            Link.Hidden = Link.Source.Hidden ?? Link.Target.Hidden;
        });
        this.Status.Graph.Components?.forEach((Component) => {
            Component.CurrentNodes = Component.Nodes.filter((Node) => !Node.Hidden);
        });
        // Chose the renderer
        let Renderer = (_Alpha: number) => {
            // This function is intentionally left empty
        };
        switch (this.StatusType) {
            case "Code":
                Renderer = (Alpha) => {
                    this.RenderCodes(Alpha);
                };
                break;
        }
        // Render the visualization
        if (Relayout) {
            this.GenerateLayout(this.Status.Graph, Renderer);
        } else {
            Renderer(0);
        }
    }
    /** CenterCamera: Center the viewport camera to a position and scale.*/
    public CenterCamera(X: number, Y: number, Zoom: number, Animated = true) {
        if (Animated) {
            this.Container.transition()
                .duration(500)
                .call((selection) => {
                    this.Zoom.translateTo(selection, X, Y);
                })
                .transition()
                .call((selection) => {
                    this.Zoom.scaleTo(selection, Zoom);
                });
        } else {
            this.Zoom.translateTo(this.Container, X, Y);
            this.Zoom.scaleTo(this.Container, Zoom);
        }
    }
    // Filters
    /** Filters: The current filters of the graph. */
    private Filters = new Map<string, FilterBase<unknown, unknown>>();
    /** PreviewFilter: The previewing filter of the graph. */
    private PreviewFilter?: FilterBase<unknown, unknown>;
    /** SetFilter: Try to set a filter for the visualization. */
<<<<<<< HEAD
    public SetFilter<TNode, TParameter>(
        Previewing: boolean,
        Filter: FilterBase<TNode, TParameter>,
        Parameters: TParameter | undefined = undefined,
=======
    public SetFilter<T>(
        Previewing: boolean,
        Filter: FilterBase<any, any>,
        Parameters: any = undefined,
>>>>>>> 6dbf872b
        Additive = false,
        Mode = "",
    ): boolean {
        if (Previewing) {
            if (Parameters === undefined) {
                delete this.PreviewFilter;
                Parameters = undefined;
            } else if (this.Filters.has(Filter.Name)) {
                // Do not preview something fixed
                delete this.PreviewFilter;
                Parameters = undefined;
<<<<<<< HEAD
            } else if (Filter.Name === this.PreviewFilter?.Name) {
                if (!this.PreviewFilter.ToggleParameters(Parameters, Additive, Mode) && this.PreviewFilter.Parameters.length === 0) {
=======
            } else if (Filter.Name == this.PreviewFilter?.Name) {
                if (
                    !this.PreviewFilter.ToggleParameters(Parameters, Additive, Mode) &&
                    this.PreviewFilter.Parameters.length == 0
                ) {
>>>>>>> 6dbf872b
                    delete this.PreviewFilter;
                    Parameters = undefined;
                }
            } else {
                this.PreviewFilter = Filter as FilterBase<unknown, unknown>;
                this.PreviewFilter.SetParameter([Parameters]);
                this.PreviewFilter.Mode = Mode;
            }
        } else {
            const Incumbent = this.Filters.get(Filter.Name);
            if (Parameters === undefined) {
                this.Filters.delete(Filter.Name);
                Parameters = undefined;
<<<<<<< HEAD
            } else if (Filter.Name === Incumbent?.Name) {
                if (!Incumbent.ToggleParameters(Parameters, Additive, Mode) && Incumbent.Parameters.length === 0) {
=======
            } else if (Filter.Name == Incumbent?.Name) {
                if (
                    !Incumbent.ToggleParameters(Parameters, Additive, Mode) &&
                    Incumbent.Parameters.length == 0
                ) {
>>>>>>> 6dbf872b
                    this.Filters.delete(Filter.Name);
                    Parameters = undefined;
                }
            } else {
                this.Filters.set(Filter.Name, Filter as FilterBase<unknown, unknown>);
                Filter.SetParameter([Parameters]);
                Filter.Mode = Mode;
            }
            delete this.PreviewFilter;
        }
        if (!Previewing) {
            this.NodeChosen(new MouseEvent("click"), undefined);
        }
        this.Rerender();
        if (!Previewing) {
            this.RenderFilters();
            this.SidePanel.Render();
        }
        return Parameters !== undefined;
    }
    /** GetColorizer: Get the colorizer for the visualization. */
    public GetColorizer() {
        let Colorizer = this.PreviewFilter?.GetColorizer(this);
        if (!Colorizer) {
            for (const Filter of this.Filters.values()) {
                Colorizer = Filter.GetColorizer(this);
                if (Colorizer) {
                    break;
                }
            }
        }
        if (!Colorizer) {
            Colorizer = new OwnerFilter().GetColorizer(this);
        }
        return Colorizer;
    }
    /** GetFilter: Get a filter by its name. */
    public GetFilter<TNode, TParameter>(Name: string) {
        return this.Filters.get(Name) as FilterBase<TNode, TParameter> | undefined;
    }
    /** IsFilterApplied: Check if a filter is applied. */
    public IsFilterApplied(Name: string, Parameter: unknown, Mode?: string): boolean {
        const Filter = this.Filters.get(Name);
        if (Mode && Filter?.Mode !== Mode) {
            return false;
        }
        return Filter?.Parameters.includes(Parameter) ?? false;
    }
    /** RenderFilters: Render all current filters. */
    private RenderFilters() {
        this.FilterContainer.empty();
        this.Filters.forEach((Filter) => {
            const Container = $('<div class="filter"></div>').appendTo(this.FilterContainer);
            Container.append($("<span></span>").text(`${Filter.Name}:`));
            const Names = Filter.GetParameterNames(this);
            for (let I = 0; I < Filter.Parameters.length; I++) {
                const Parameter = Filter.Parameters[I];
                const Label = Names[I];
                Container.append(
                    $('<a href="javascript:void(0)" class="parameter"></a>')
                        .text(Label)
                        .on("click", () => this.SetFilter(false, Filter, Parameter)),
                );
            }
            Container.append(
                $('<a href="javascript:void(0)" class="close"></a>')
                    .text("X")
                    .on("click", () => this.SetFilter(false, Filter)),
            );
        });
    }
    // Node events
    /** NodeOver: Handle the mouse-over event on a node. */
    public NodeOver<T>(_Event: Event, Node: Node<T>) {
        SetClassForNode(Node.ID, "hovering", true);
        SetClassForLinks(Node.ID, "hovering", true);
        if (!this.GetStatus().ChosenNodes.includes(Node)) {
            this.TriggerChosenCallback(Node, true);
        }
    }
    /** NodeOut: Handle the mouse-out event on a node. */
    public NodeOut<T>(_Event: Event, Node: Node<T>) {
        SetClassForNode(Node.ID, "hovering", false);
        SetClassForLinks(Node.ID, "hovering", false);
        if (!this.GetStatus().ChosenNodes.includes(Node)) {
            this.TriggerChosenCallback(Node, false);
        }
    }
    /** OnChosen: The callback for chosen nodes. */
    public ChosenCallbacks = new Map<string, ChosenCallback<unknown>>();
    /** RegisterChosenCallback: Register a callback for a certain data type. */
<<<<<<< HEAD
    public RegisterChosenCallback<T>(Name: string, Callback: ChosenCallback<T>) {
        this.ChosenCallbacks.set(Name, Callback as ChosenCallback<unknown>);
=======
    public RegisterChosenCallback<T>(
        Name: string,
        Callback: (Node: Node<T>, Status: boolean) => void,
    ) {
        this.ChosenCallbacks.set(Name, Callback);
>>>>>>> 6dbf872b
    }
    /** TriggerChosenCallback: Trigger a callback for a certain node. */
    public TriggerChosenCallback<T>(Node: Node<T>, Status: boolean) {
        const Callback = this.ChosenCallbacks.get(Node.Type);
        if (Callback) {
            Callback(Node, Status);
        }
    }
    /** NodeChosen: Handle the click event on a node. */
    public NodeChosen<T>(Event: MouseEvent, Node?: Node<T>, Additive = false): boolean {
        let Chosens = this.GetStatus().ChosenNodes;
        const Incumbent = Node && Chosens.includes(Node);
        // If no new mode, remove all
        // If there is a new mode and no shift key, remove all
        const Removal = Node === undefined || (!Additive && !Incumbent && !Event.shiftKey);
        if (Removal) {
            Chosens.forEach((Node) => {
                SetClassForNode(Node.ID, "chosen", false);
                SetClassForLinks(Node.ID, "chosen-neighbor", false);
                this.TriggerChosenCallback(Node, false);
            });
            Chosens = [];
        }
        if (Node) {
            if (!Incumbent) {
                // If there is a new mode, add it
                Chosens.push(Node);
                SetClassForNode(Node.ID, "chosen", true);
                SetClassForLinks(Node.ID, "chosen-neighbor", true);
                this.TriggerChosenCallback(Node, true);
            } else {
                // If the node is chosen, remove it
                Chosens.splice(Chosens.indexOf(Node), 1);
                SetClassForNode(Node.ID, "chosen", false);
                SetClassForLinks(Node.ID, "chosen-neighbor", false);
                this.TriggerChosenCallback(Node, false);
            }
        }
        // Update the status
        this.GetStatus().ChosenNodes = Chosens;
        this.Container.classed("node-chosen", Chosens.length > 0);
        this.SidePanel.Render();
        return Node !== undefined && Chosens.includes(Node);
    }
    /** FocusOnNode: Focus on a node by its SVG element. */
    public FocusOnNode(Element: SVGElement) {
        const Node = d3.select(Element).datum() as Node<unknown>;
        this.CenterCamera(Node.x!, Node.y!, 3, false);
        if (!this.GetStatus().ChosenNodes.includes(Node)) {
            this.NodeChosen(new MouseEvent("click"), Node);
        }
    }
    // Component events
    /** ComponentOver: Handle the mouse-over event on a component. */
    public ComponentOver<T>(_Event: Event, Component: Component<T>) {
        SetClassForComponent(Component, "hovering", true);
    }
    /** ComponentOut: Handle the mouse-out event on a component. */
    public ComponentOut<T>(_Event: Event, Component: Component<T>) {
        SetClassForComponent(Component, "hovering", false);
    }
    /** ComponentChosen: Handle the click event on a component. */
<<<<<<< HEAD
    public ComponentChosen<T extends Code>(Event: MouseEvent, Component: Component<T>) {
        const Status = this.SetFilter(false, new ComponentFilter(), Component, Event.shiftKey);
=======
    public ComponentChosen<T>(Event: Event, Component: Component<T>) {
        const Status = this.SetFilter(
            false,
            new ComponentFilter(),
            Component,
            (Event as any)?.shiftKey == true,
        );
>>>>>>> 6dbf872b
        if (Status) {
            this.CenterCamera(
                d3.mean(Component.Nodes.map((Node) => Node.x!))!,
                d3.mean(Component.Nodes.map((Node) => Node.y!))!,
                3,
            );
        }
        SetClassForComponent(Component, "chosen", Status, false);
        this.Container.classed("component-chosen", Status);
    }
    // Rendering
    /** RenderLegends: Render the legends for the visualization. */
    private RenderLegends(Colorizer: Colorizer<unknown>) {
        // Check if the legends are up-to-date
<<<<<<< HEAD
        const Hash = JSON.stringify(Colorizer.Examples) + JSON.stringify(Object.values(Colorizer.Results!).map((Values) => Values.length));
        if (this.LegendContainer.data("hash") === Hash) {
=======
        const Hash =
            JSON.stringify(Colorizer.Examples) +
            JSON.stringify(Object.values(Colorizer.Results!).map((Values) => Values.length));
        if (this.LegendContainer.data("hash") == Hash) {
>>>>>>> 6dbf872b
            return;
        }
        this.LegendContainer.empty().data("hash", Hash);
        // Render the legends
        for (const Example in Colorizer.Examples) {
            const Color = Colorizer.Examples[Example];
            this.LegendContainer.append(`<div class="legend">
                <svg width="20" height="20"><circle cx="10" cy="10" r="8" fill="${Color}"/></svg>
                <span>${Example} (${Colorizer.Results?.[Color]?.length ?? 0})</span>
            </div>`);
        }
    }
    /** RenderCodes: Render the coding graph to the container. */
    public RenderCodes(Alpha: number) {
        // Basic settings
        this.Container.attr("viewBox", "0 0 300 300");
        this.Zoom.extent([
            [0, 0],
            [300, 300],
        ]);
        // Find the colorizer to use
        const Colorizer = this.GetColorizer();
        Colorizer.Results = {};
        // Render nodes
        const Graph = this.GetStatus<Code>().Graph;
        const AllNodes = this.NodeLayer.selectAll("circle").data(Graph.Nodes);
        AllNodes.exit().remove();
        AllNodes.join(
            (Enter) =>
                Enter.append("circle")
                    .attr("id", (Node) => `node-${Node.ID}`)
                    .attr("label", (Node) => Node.Data.Label)
                    .on("mouseover", (Event: Event, Node) => {
                        this.NodeOver(Event, Node);
                    })
                    .on("mouseout", (Event: Event, Node) => {
                        this.NodeOut(Event, Node);
                    })
                    .on("click", (Event: MouseEvent, Node) => this.NodeChosen(Event, Node)),
            (Update) => Update,
        )
            // Set the fill color based on the number of owners
            .attr("fill", (Node) => {
                let Color = Colorizer.Colorize(Node);
                if (Node.Hidden) {
                    Color = "#999999";
                }
                if (!Colorizer.Results![Color]) {
                    Colorizer.Results![Color] = [];
                }
                Colorizer.Results![Color].push(Node);
                return Color;
            })
            // Set the radius based on the number of examples
            .attr("r", (Node) => (Node as Node<unknown>).Size! * 0.5)
            .attr("cx", (Node) => Node.x!)
            .attr("cy", (Node) => Node.y!)
            .classed("hidden", (Node) => Node.Hidden ?? false);
        // Render legends
        this.RenderLegends(Colorizer);
        // Render labels
        const AllLabels = this.LabelLayer.selectAll("text").data(Graph.Nodes);
        AllLabels.exit().remove();
        if (Alpha <= 0.3) {
            AllLabels.join(
                (Enter) =>
                    Enter.append("text")
                        .attr("id", (Node) => `label-${Node.ID}`)
                        .text((Node) => Node.Data.Label)
                        .attr("fill", "#e0e0e0")
                        .attr("fill-opacity", 0.7)
                        .attr("font-size", 1.2),
                (Update) => Update,
            )
                .attr("x", (Node) => Node.x! + (Node as Node<unknown>).Size! * 0.5 + 0.25)
                .attr("y", (Node) => Node.y! + 0.27)
                .classed("hidden", (Node) => Node.Hidden ?? false);
        }
        // Render links
        const DistanceLerp = d3
            .scaleSequential()
            .clamp(true)
            .domain([Graph.MaximumDistance, this.Parameters.LinkMinimumDistance]);
        const DistanceColor = d3
            .scaleSequential()
            .clamp(true)
            .domain([Graph.MaximumDistance, this.Parameters.LinkMinimumDistance])
            .interpolator(d3.interpolateViridis);
        const AllLinks = this.LinkLayer.selectAll("line").data(Graph.Links);
        AllLinks.exit().remove();
        AllLinks.join(
            (Enter) =>
                Enter.append("line")
                    .attr("sourceid", (Link) => Link.Source.ID)
                    .attr("targetid", (Link) => Link.Target.ID)
                    .attr("stroke-width", 0.2)
                    // Color the links based on the distance
                    .attr("stroke", (Link) => DistanceColor(Link.Distance))
                    .attr("stroke-opacity", 0.2)
                    .attr("distance", (Link) => Link.Distance)
                    .attr("interpolated", (Link) => DistanceLerp(Link.Distance)),
            (Update) => Update,
        )
            .attr("x1", (Link) => Link.Source.x!)
            .attr("y1", (Link) => Link.Source.y!)
            .attr("x2", (Link) => Link.Target.x!)
            .attr("y2", (Link) => Link.Target.y!)
            .classed("hidden", (Link) => Link.Hidden ?? false);
        // Visualize components
        if (Graph.Components) {
            const Filtered = this.PreviewFilter !== undefined || this.Filters.size > 0;
            // Calculate the hulls
            Graph.Components.forEach((Component) => {
                const Hull = d3.polygonHull(Component.Nodes.map((Node) => [Node.x!, Node.y!]));
                if (Hull) {
                    Component.Hull = Hull;
                    Component.Centroid = d3.polygonCentroid(Hull);
                } else {
                    delete Component.Hull;
                }
            });
            const Components = Graph.Components.filter((Component) => Component.Hull);
            const AllHulls = this.HullLayer.selectAll("path").data(Components);
            AllHulls.exit().remove();
            AllHulls.join(
                (Enter) =>
                    Enter.append("path")
                        .attr("id", (Component) => `hull-${Component.ID}`)
<<<<<<< HEAD
                        .attr("fill", (Component) => d3.interpolateSinebow(Components.indexOf(Component) / Components.length))
                        .attr("stroke", (Component) => d3.interpolateSinebow(Components.indexOf(Component) / Components.length))
                        .on("mouseover", (Event: Event, Component) => {
=======
                        .attr("fill", (Component) =>
                            d3.interpolateSinebow(
                                Components.indexOf(Component) / Components.length,
                            ),
                        )
                        .attr("stroke", (Component) =>
                            d3.interpolateSinebow(
                                Components.indexOf(Component) / Components.length,
                            ),
                        )
                        .on("mouseover", (Event, Component) => {
>>>>>>> 6dbf872b
                            this.ComponentOver(Event, Component);
                        })
                        .on("mouseout", (Event: Event, Component) => {
                            this.ComponentOut(Event, Component);
                        })
                        .on("click", (Event: MouseEvent, Component) => {
                            this.ComponentChosen(Event, Component);
                        }),
                (Update) => Update,
            ).attr("d", (Component) => `M${Component.Hull!.join("L")}Z`);
            // Render the component labels
            const AllComponents = this.ComponentLayer.selectAll("text").data(Components);
            AllComponents.exit().remove();
            AllComponents.join(
                (Enter) =>
                    Enter.append("text")
                        .attr("id", (Component) => `component-${Component.ID}`)
                        .attr("font-size", 5)
                        .attr("text-anchor", "middle")
                        .attr("dominant-baseline", "middle")
                        .attr("stroke", (Component) =>
                            d3.interpolateSinebow(
                                Components.indexOf(Component) / Components.length,
                            ),
                        ),
                (Update) => Update,
            )
                .text((Component) => {
                    if (Component.CurrentNodes && Filtered) {
                        return `${Component.Representative!.Data.Label} (${Component.CurrentNodes.length}/${Component.Nodes.length})`;
                    }
                    return `${Component.Representative!.Data.Label} (${Component.Nodes.length})`;
                })
                .attr("fill", (Component) => {
                    if (Component.CurrentNodes && Filtered) {
                        return d3.interpolateViridis(
                            Component.CurrentNodes.length / Component.Nodes.length,
                        );
                    }
                    return "#ffffff";
                })
                .attr("x", (Component) => Component.Centroid![0])
                .attr("y", (Component) => Component.Centroid![1]);
            // .attr("x", (Component) => d3.mean(Component.Nodes.map(Node => Node.x!))!)
            // .attr("y", (Component) => d3.mean(Component.Nodes.map(Node => Node.y!))!);
        } else {
            this.ComponentLayer.selectAll("text").remove();
        }
    }
    // Layouting
    /** Simulation: The force simulation in-use. */
    private Simulation?: d3.Simulation<d3.SimulationNodeDatum, undefined>;
    /** GenerateLayout: Generate the network layout using a force-based simulation.  */
    public GenerateLayout<T>(Graph: Graph<T>, Renderer: (Alpha: number) => void) {
        const DistanceScale = Math.max(5, Math.sqrt(Graph.Nodes.length));
        this.Simulation = d3.forceSimulation();
        const ForceLink = d3.forceLink();
        this.Simulation.nodes(Graph.Nodes)
            .force(
                "repulse",
                d3
                    .forceManyBody()
                    .distanceMax(30)
                    .strength(-DistanceScale * 5),
            )
            .force("center", d3.forceCenter().strength(0.01))
            .force(
                "link",
                ForceLink.links(Graph.Links.filter((Link) => Link.VisualizeWeight! >= 0.1))
                    .id((Node) => Node.index!)
                    .distance(() => DistanceScale)
                    .strength((Link) => (Link as Link<unknown>).VisualizeWeight!),
            )
            .force(
                "collide",
                d3.forceCollide().radius((Node) => (Node as Node<unknown>).Size! + 2),
            )
            .on("tick", () => {
                Renderer(this.Simulation!.alpha());
                if (this.Simulation!.alpha() <= 0.001) {
                    this.Tutorial.ShowTutorial();
                    Handler.stop();
                }
            });
        const Handler = this.Simulation.alpha(1).alphaTarget(0).restart();
    }
    // History
    /** History: The history of the visualizer. */
    private History = new Map<string, () => void>();
    /** PushState: Push a new state to the history. */
    public PushState(Name: string, Callback: () => void) {
        this.History.set(Name, Callback);
        if (window.location.hash !== `#${Name}`) {
            window.history.pushState(Name, Name, `#${Name}`);
        }
    }
    /** PopState: Handle the pop state event. */
    public PopState(_Event: PopStateEvent) {
        // If there is no hash, hide the dialog
        if (window.location.hash === "") {
            this.Dialog.Hide();
            return;
        }
        // Otherwise, trigger the callback
        const Callback = this.History.get(window.location.hash.slice(1));
        if (Callback) {
            Callback();
        }
    }
}

/** SetClassForComponent: Set a class for a component and its nodes. */
function SetClassForComponent<T>(
    Component: Component<T>,
    Class: string,
    Status: boolean,
    ForNodes = true,
) {
    $(`#component-${Component.ID}`).toggleClass(Class, Status);
    $(`#hull-${Component.ID}`).toggleClass(Class, Status);
    if (ForNodes) {
        Component.Nodes.forEach((Node) => {
            SetClassForNode(Node.ID, Class, Status);
            // SetClassForLinks(Node.ID, Class, Status, (Other) => Component.Nodes.findIndex(Node => Node.ID == Other) != -1);
        });
    }
}

/** SetClassForNode: Set a class for a node and its label. */
function SetClassForNode(ID: string, Class: string, Status: boolean) {
    $(`#node-${ID}`).toggleClass(Class, Status);
    $(`#label-${ID}`).toggleClass(Class, Status);
}

/** SetClassForLinks: Set a class for links and linked nodes of a node. */
<<<<<<< HEAD
function SetClassForLinks(ID: string, Class: string, Status: boolean, Filter?: (Other: string) => boolean) {
=======
function SetClassForLinks<T>(
    ID: string,
    Class: string,
    Status: boolean,
    Filter?: (Other: string) => boolean,
) {
>>>>>>> 6dbf872b
    let Links = $(`line[sourceid="${ID}"]`);
    Links.each((_Index, Element) => {
        const Filtered = Filter?.($(Element).attr("targetid")!) ?? true;
        $(Element).toggleClass(Class, Status && Filtered);
        SetClassForNode($(Element).attr("targetid")!, Class, Status && Filtered);
    });
    Links = $(`line[targetid="${ID}"]`);
    Links.each((_Index, Element) => {
        const Filtered = Filter?.($(Element).attr("sourceid")!) ?? true;
        $(Element).toggleClass(Class, Status && Filtered);
        SetClassForNode($(Element).attr("sourceid")!, Class, Status && Filtered);
    });
}<|MERGE_RESOLUTION|>--- conflicted
+++ resolved
@@ -40,7 +40,9 @@
     /** Zoom: The zoom behavior in-use. */
     private Zoom: d3.ZoomBehavior<SVGSVGElement, unknown>;
     /** Dataset: The underlying dataset. */
-    public Dataset: CodebookComparison<DataChunk<DataItem>> = {} as CodebookComparison<DataChunk<DataItem>>;
+    public Dataset: CodebookComparison<DataChunk<DataItem>> = {} as CodebookComparison<
+        DataChunk<DataItem>
+    >;
     /** Parameters: The parameters for the visualizer. */
     public Parameters: Parameters = new Parameters();
     /** InfoPanel: The information panel for the visualization. */
@@ -105,12 +107,8 @@
                 }
             }
             // Calculate the weights
-<<<<<<< HEAD
-            this.Dataset.Weights = this.Dataset.Weights ?? this.Dataset.Names.map((_, Index) => (Index === 0 ? 0 : 1));
-=======
             this.Dataset.Weights =
-                this.Dataset.Weights ?? this.Dataset.Names.map((_, Index) => (Index == 0 ? 0 : 1));
->>>>>>> 6dbf872b
+                this.Dataset.Weights ?? this.Dataset.Names.map((_, Index) => (Index === 0 ? 0 : 1));
             this.Dataset.TotalWeight = this.Dataset.Weights.reduce((A, B) => A + B, 0);
             // Build the default graph
             this.SetStatus("Code", BuildSemanticGraph(this.Dataset, this.Parameters));
@@ -196,17 +194,10 @@
     /** PreviewFilter: The previewing filter of the graph. */
     private PreviewFilter?: FilterBase<unknown, unknown>;
     /** SetFilter: Try to set a filter for the visualization. */
-<<<<<<< HEAD
     public SetFilter<TNode, TParameter>(
         Previewing: boolean,
         Filter: FilterBase<TNode, TParameter>,
         Parameters: TParameter | undefined = undefined,
-=======
-    public SetFilter<T>(
-        Previewing: boolean,
-        Filter: FilterBase<any, any>,
-        Parameters: any = undefined,
->>>>>>> 6dbf872b
         Additive = false,
         Mode = "",
     ): boolean {
@@ -218,16 +209,11 @@
                 // Do not preview something fixed
                 delete this.PreviewFilter;
                 Parameters = undefined;
-<<<<<<< HEAD
             } else if (Filter.Name === this.PreviewFilter?.Name) {
-                if (!this.PreviewFilter.ToggleParameters(Parameters, Additive, Mode) && this.PreviewFilter.Parameters.length === 0) {
-=======
-            } else if (Filter.Name == this.PreviewFilter?.Name) {
                 if (
                     !this.PreviewFilter.ToggleParameters(Parameters, Additive, Mode) &&
-                    this.PreviewFilter.Parameters.length == 0
+                    this.PreviewFilter.Parameters.length === 0
                 ) {
->>>>>>> 6dbf872b
                     delete this.PreviewFilter;
                     Parameters = undefined;
                 }
@@ -241,16 +227,11 @@
             if (Parameters === undefined) {
                 this.Filters.delete(Filter.Name);
                 Parameters = undefined;
-<<<<<<< HEAD
             } else if (Filter.Name === Incumbent?.Name) {
-                if (!Incumbent.ToggleParameters(Parameters, Additive, Mode) && Incumbent.Parameters.length === 0) {
-=======
-            } else if (Filter.Name == Incumbent?.Name) {
                 if (
                     !Incumbent.ToggleParameters(Parameters, Additive, Mode) &&
-                    Incumbent.Parameters.length == 0
+                    Incumbent.Parameters.length === 0
                 ) {
->>>>>>> 6dbf872b
                     this.Filters.delete(Filter.Name);
                     Parameters = undefined;
                 }
@@ -342,16 +323,8 @@
     /** OnChosen: The callback for chosen nodes. */
     public ChosenCallbacks = new Map<string, ChosenCallback<unknown>>();
     /** RegisterChosenCallback: Register a callback for a certain data type. */
-<<<<<<< HEAD
     public RegisterChosenCallback<T>(Name: string, Callback: ChosenCallback<T>) {
         this.ChosenCallbacks.set(Name, Callback as ChosenCallback<unknown>);
-=======
-    public RegisterChosenCallback<T>(
-        Name: string,
-        Callback: (Node: Node<T>, Status: boolean) => void,
-    ) {
-        this.ChosenCallbacks.set(Name, Callback);
->>>>>>> 6dbf872b
     }
     /** TriggerChosenCallback: Trigger a callback for a certain node. */
     public TriggerChosenCallback<T>(Node: Node<T>, Status: boolean) {
@@ -414,18 +387,8 @@
         SetClassForComponent(Component, "hovering", false);
     }
     /** ComponentChosen: Handle the click event on a component. */
-<<<<<<< HEAD
     public ComponentChosen<T extends Code>(Event: MouseEvent, Component: Component<T>) {
         const Status = this.SetFilter(false, new ComponentFilter(), Component, Event.shiftKey);
-=======
-    public ComponentChosen<T>(Event: Event, Component: Component<T>) {
-        const Status = this.SetFilter(
-            false,
-            new ComponentFilter(),
-            Component,
-            (Event as any)?.shiftKey == true,
-        );
->>>>>>> 6dbf872b
         if (Status) {
             this.CenterCamera(
                 d3.mean(Component.Nodes.map((Node) => Node.x!))!,
@@ -440,15 +403,10 @@
     /** RenderLegends: Render the legends for the visualization. */
     private RenderLegends(Colorizer: Colorizer<unknown>) {
         // Check if the legends are up-to-date
-<<<<<<< HEAD
-        const Hash = JSON.stringify(Colorizer.Examples) + JSON.stringify(Object.values(Colorizer.Results!).map((Values) => Values.length));
-        if (this.LegendContainer.data("hash") === Hash) {
-=======
         const Hash =
             JSON.stringify(Colorizer.Examples) +
             JSON.stringify(Object.values(Colorizer.Results!).map((Values) => Values.length));
-        if (this.LegendContainer.data("hash") == Hash) {
->>>>>>> 6dbf872b
+        if (this.LegendContainer.data("hash") === Hash) {
             return;
         }
         this.LegendContainer.empty().data("hash", Hash);
@@ -577,11 +535,6 @@
                 (Enter) =>
                     Enter.append("path")
                         .attr("id", (Component) => `hull-${Component.ID}`)
-<<<<<<< HEAD
-                        .attr("fill", (Component) => d3.interpolateSinebow(Components.indexOf(Component) / Components.length))
-                        .attr("stroke", (Component) => d3.interpolateSinebow(Components.indexOf(Component) / Components.length))
-                        .on("mouseover", (Event: Event, Component) => {
-=======
                         .attr("fill", (Component) =>
                             d3.interpolateSinebow(
                                 Components.indexOf(Component) / Components.length,
@@ -592,8 +545,7 @@
                                 Components.indexOf(Component) / Components.length,
                             ),
                         )
-                        .on("mouseover", (Event, Component) => {
->>>>>>> 6dbf872b
+                        .on("mouseover", (Event: Event, Component) => {
                             this.ComponentOver(Event, Component);
                         })
                         .on("mouseout", (Event: Event, Component) => {
@@ -729,16 +681,12 @@
 }
 
 /** SetClassForLinks: Set a class for links and linked nodes of a node. */
-<<<<<<< HEAD
-function SetClassForLinks(ID: string, Class: string, Status: boolean, Filter?: (Other: string) => boolean) {
-=======
-function SetClassForLinks<T>(
+function SetClassForLinks(
     ID: string,
     Class: string,
     Status: boolean,
     Filter?: (Other: string) => boolean,
 ) {
->>>>>>> 6dbf872b
     let Links = $(`line[sourceid="${ID}"]`);
     Links.each((_Index, Element) => {
         const Filtered = Filter?.($(Element).attr("targetid")!) ?? true;
